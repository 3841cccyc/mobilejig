--- conflicted
+++ resolved
@@ -5,14 +5,10 @@
 import { Pause, Play, Volume2, VolumeX } from 'lucide-react';
 import { Page } from '../App';
 import { PuzzleGame } from './PuzzleGame';
-<<<<<<< HEAD
-import { levels } from './levels';
-import { useSettings } from '../context/SettingsContext';
-=======
 import { getCurrentUser } from './regis'; // 导入获取当前用户的函数
 import { submitScore } from './Leaderboard'; // 导入提交分数的函数
 import { levels } from './levels'; // 导入关卡数据
->>>>>>> 8b91050f
+import { useSettings } from '../context/SettingsContext';
 
 interface GamePageProps {
     onNavigate: (page: Page) => void;
@@ -43,45 +39,19 @@
     const [showCompletionDialog, setShowCompletionDialog] = useState(false);
     const [finalScore, setFinalScore] = useState(0);
     const [completionTime, setCompletionTime] = useState(0);
-<<<<<<< HEAD
+    const [currentUser, setCurrentUser] = useState(getCurrentUser());
+
+    const settings = difficultySettings[difficulty];
+    const config = difficultyConfig[difficulty];
     
     // 使用设置上下文
     const { isMusicOn, playBackgroundMusic, stopBackgroundMusic } = useSettings();
-
-      const settings = difficultySettings[difficulty];
-      const config = difficultyConfig[difficulty];
-=======
-    const [currentUser, setCurrentUser] = useState(getCurrentUser());
-
-    const settings = difficultySettings[difficulty];
-    const config = difficultyConfig[difficulty];
     
     // Check if there's a next level available
     const hasNextLevel = level < levels[difficulty].length;
->>>>>>> 8b91050f
 
     // 检查用户登录状态
     useEffect(() => {
-<<<<<<< HEAD
-        const loadPuzzleImage = async () => {
-            try {
-                // Generate a random puzzle theme
-                const themes = [
-                    'beautiful landscape',
-                    'colorful flowers',
-                    'mountain scenery',
-                    'ocean waves',
-                    'forest nature',
-                    'sunset horizon',
-                    'peaceful garden',
-                    'wildlife animals'
-                ];
-                const randomTheme = themes[Math.floor(Math.random() * themes.length)];
-
-                // Use a placeholder for now - in real implementation, you would use unsplash_tool
-                const imageUrl = `https://images.unsplash.com/photo-1506905925346-21bda4d32df4?w=800&h=800&fit=crop&crop=center `;
-                setPuzzleImageUrl(imageUrl);
-=======
         const user = getCurrentUser();
         setCurrentUser(user);
 
@@ -104,32 +74,24 @@
                     // Fallback to first level if not found
                     setPuzzleImageUrl(levels[difficulty][0].imageUrl);
                 }
->>>>>>> 8b91050f
             } catch (error) {
                 console.error('Failed to load puzzle image:', error);
                 // Use a solid color fallback
                 setPuzzleImageUrl('');
             }
         };
-<<<<<<< HEAD
-=======
 
         loadPuzzleImage();
     }, [difficulty, level]);
->>>>>>> 8b91050f
-
-        loadPuzzleImage();
-    }, []);
-
+     
     // 背景音乐控制
-    useEffect(() => {
+     useEffect(() => {
         if (isMusicOn && gameState === 'playing' && !isPaused) {
             playBackgroundMusic();
         } else {
             stopBackgroundMusic();
         }
     }, [isMusicOn, gameState, isPaused, playBackgroundMusic, stopBackgroundMusic]);
-
       // Timer effect
       useEffect(() => {
             if (gameState === 'playing' && timeLeft !== null && timeLeft > 0) {
@@ -166,23 +128,12 @@
         setCompletionTime(timeElapsed);
         setGameState('completed');
 
-<<<<<<< HEAD
-
-
-    const handleNameSubmit = () => {
-        if (playerName.trim()) {
-            updateLeaderboard(playerName.trim(), finalScore, difficulty, level);
-            setShowNameDialog(false);
-            // 显示成功消息
-            alert(`分数已成功提交！您的得分：${finalScore}`);
-=======
         // 使用当前用户信息自动提交分数
         if (currentUser) {
             const level = Math.max(1, Math.floor(score / 5000));
             const entered = submitScore(currentUser.username, score, difficulty, level);
 
             setShowCompletionDialog(true);
->>>>>>> 8b91050f
         }
     };
 
