import React, { useState, useEffect } from 'react';
import { Button } from './ui/button';
import { Badge } from './ui/badge';
import { Dialog, DialogContent, DialogHeader, DialogTitle, DialogDescription, DialogFooter } from './ui/dialog';
import { Input } from './ui/input';
import { Pause, Play, Volume2, VolumeX } from 'lucide-react';
import { Page } from '../App';
import { PuzzleGame } from './PuzzleGame';
<<<<<<< HEAD
import { useSettings } from '../context/SettingsContext';
=======
import { levels } from './levels';
>>>>>>> 52912030

interface GamePageProps {
    onNavigate: (page: Page) => void;
    difficulty: 'easy' | 'medium' | 'hard';
<<<<<<< HEAD
=======
    level: number;
>>>>>>> 52912030
}

const difficultySettings = {
    easy: { timeLimit: null, pointMultiplier: 1, gridSize: 3 },
    medium: { timeLimit: 300, pointMultiplier: 1.5, gridSize: 4 },
    hard: { timeLimit: 180, pointMultiplier: 2, gridSize: 5 }
};

const difficultyConfig = {
    easy: { color: 'bg-green-500', name: '简单 (3x3)' },
    medium: { color: 'bg-yellow-500', name: '中等 (4x4)' },
    hard: { color: 'bg-red-500', name: '困难 (5x5)' }
};

// 获取排行榜数据
const getLeaderboardData = () => {
    const data = localStorage.getItem('puzzle-leaderboard');
    return data ? JSON.parse(data) : [];
};

// 保存排行榜数据
const saveLeaderboardData = (data) => {
    localStorage.setItem('puzzle-leaderboard', JSON.stringify(data));
};

// 更新排行榜
const updateLeaderboard = (playerName, score, difficulty, level = 1) => {
    const leaderboardData = getLeaderboardData();
    const existingPlayerIndex = leaderboardData.findIndex(
        (player) => player.name.toLowerCase() === playerName.toLowerCase()
    );

    if (existingPlayerIndex !== -1) {
        // 更新现有玩家分数
        leaderboardData[existingPlayerIndex].score += score;
        // 更新最高难度（如果当前难度更高）
        const difficultyLevels = { easy: 1, medium: 2, hard: 3 };
        if (difficultyLevels[difficulty] > difficultyLevels[leaderboardData[existingPlayerIndex].difficulty]) {
            leaderboardData[existingPlayerIndex].difficulty = difficulty;
        }
        // 更新最高关卡（如果当前关卡更高）
        if (level > leaderboardData[existingPlayerIndex].level) {
            leaderboardData[existingPlayerIndex].level = level;
        }
    } else {
        // 添加新玩家
        leaderboardData.push({
            rank: leaderboardData.length + 1,
            name: playerName,
            score: score,
            difficulty: difficulty,
            level: level
        });
    }

    // 按分数排序
    leaderboardData.sort((a, b) => b.score - a.score);

    // 更新排名
    leaderboardData.forEach((player, index) => {
        player.rank = index + 1;
    });

    saveLeaderboardData(leaderboardData);
    return leaderboardData;
};

<<<<<<< HEAD
export function GamePage({ onNavigate, difficulty }: GamePageProps) {
=======
export function GamePage({ onNavigate, difficulty, level }: GamePageProps) {
>>>>>>> 52912030
    const [timeLeft, setTimeLeft] = useState(difficultySettings[difficulty].timeLimit);
    const [isPaused, setIsPaused] = useState(false);
    const [isMuted, setIsMuted] = useState(false);
    const [gameState, setGameState] = useState<'playing' | 'paused' | 'completed' | 'gameOver'>('playing');
    const [moves, setMoves] = useState(0);
    const [puzzleImageUrl, setPuzzleImageUrl] = useState<string>('');
    const [playerName, setPlayerName] = useState('');
    const [showNameDialog, setShowNameDialog] = useState(false);
    const [finalScore, setFinalScore] = useState(0);
    const [completionTime, setCompletionTime] = useState(0);
<<<<<<< HEAD
    
    // 使用设置上下文
    const { isMusicOn, playBackgroundMusic, stopBackgroundMusic } = useSettings();
=======
>>>>>>> 52912030

    const settings = difficultySettings[difficulty];
    const config = difficultyConfig[difficulty];

    // Load puzzle image on mount
    useEffect(() => {
<<<<<<< HEAD
        const loadPuzzleImage = async () => {
            try {
                // Generate a random puzzle theme
                const themes = [
                    'beautiful landscape',
                    'colorful flowers',
                    'mountain scenery',
                    'ocean waves',
                    'forest nature',
                    'sunset horizon',
                    'peaceful garden',
                    'wildlife animals'
                ];
                const randomTheme = themes[Math.floor(Math.random() * themes.length)];

                // Use a placeholder for now - in real implementation, you would use unsplash_tool
                const imageUrl = `https://images.unsplash.com/photo-1506905925346-21bda4d32df4?w=800&h=800&fit=crop&crop=center `;
                setPuzzleImageUrl(imageUrl);
            } catch (error) {
                console.error('Failed to load puzzle image:', error);
                // Use a solid color fallback
                setPuzzleImageUrl('');
            }
        };

        loadPuzzleImage();
    }, []);

    // 背景音乐控制
    useEffect(() => {
        if (isMusicOn && gameState === 'playing' && !isPaused) {
            playBackgroundMusic();
        } else {
            stopBackgroundMusic();
        }
    }, [isMusicOn, gameState, isPaused, playBackgroundMusic, stopBackgroundMusic]);
=======
        const levelData = levels[difficulty]?.find(l => l.id === level);
        if (levelData) {
            setPuzzleImageUrl(levelData.imageUrl);
        } else {
            // Fallback image if level not found
            const fallbackThemes = [
                'beautiful landscape',
                'colorful flowers',
                'mountain scenery',
                'ocean waves',
                'forest nature',
                'sunset horizon',
                'peaceful garden',
                'wildlife animals'
            ];
            const randomTheme = fallbackThemes[Math.floor(Math.random() * fallbackThemes.length)];
            const imageUrl = `https://images.unsplash.com/photo-1506905925346-21bda4d32df4?w=800&h=800&fit=crop&crop=center`;
            setPuzzleImageUrl(imageUrl);
        }
    }, [difficulty, level]);
>>>>>>> 52912030

    // Timer effect
    useEffect(() => {
        if (gameState === 'playing' && timeLeft !== null && timeLeft > 0) {
            const timer = setTimeout(() => {
                setTimeLeft(prev => prev! - 1);
            }, 1000);
            return () => clearTimeout(timer);
        } else if (timeLeft === 0) {
            setGameState('gameOver');
        }
    }, [timeLeft, gameState]);

    const formatTime = (seconds: number | null) => {
        if (seconds === null) return '无时间限制';
        const mins = Math.floor(seconds / 60);
        const secs = seconds % 60;
        return `${mins}:${secs.toString().padStart(2, '0')}`;
    };

    const handlePauseMenuAction = (action: 'home' | 'difficulty') => {
        if (action === 'home') {
            onNavigate('home');
        } else {
            onNavigate('difficulty');
        }
        setIsPaused(false);
    };

    const handleGameComplete = (score: number, totalMoves: number, timeElapsed: number) => {
        setMoves(totalMoves);
        setFinalScore(score);
        setCompletionTime(timeElapsed);
        setGameState('completed');
        setShowNameDialog(true);
    };

    const handleNameSubmit = () => {
        if (playerName.trim()) {
<<<<<<< HEAD
            updateLeaderboard(playerName.trim(), finalScore, difficulty);
=======
            updateLeaderboard(playerName.trim(), finalScore, difficulty, level);
>>>>>>> 52912030
            setShowNameDialog(false);
            // 显示成功消息
            alert(`分数已成功提交！您的得分：${finalScore}`);
        }
    };

    const handleNavigate = (page: 'home' | 'difficulty' | 'editorDifficulty') => {
        if (page === 'home') {
            onNavigate('home');
        } else if (page === 'difficulty') {
            onNavigate('difficulty');
        }
    };

    if (gameState === 'gameOver') {
        return (
            <div className="min-h-screen flex items-center justify-center">
                <div className="text-center space-y-4">
                    <h1 className="text-4xl">⏰ 时间到！</h1>
                    <p className="text-muted-foreground">很遗憾，时间用完了。</p>
                    <div className="flex gap-2 justify-center">
                        <Button onClick={() => window.location.reload()}>
                            再试一次
                        </Button>
                        <Button onClick={() => onNavigate('difficulty')} variant="outline">
                            更改难度
                        </Button>
                        <Button onClick={() => onNavigate('home')} variant="ghost">
                            返回主页
                        </Button>
                    </div>
                </div>
            </div>
        );
    }

    return (
        <div className="min-h-screen flex flex-col">
            {/* Timer and Top Controls */}
            <div className="flex justify-between items-center p-4 bg-card/90 backdrop-blur-sm">
                <div className="flex items-center gap-4">
                    <Badge className={`${config.color} text-white`}>
<<<<<<< HEAD
                        {config.name}
=======
                        {config.name} - 第 {level} 关
>>>>>>> 52912030
                    </Badge>
                    <div className="text-sm">
                        步数: {moves}
                    </div>
                </div>

                <div className="text-2xl font-mono text-primary">
                    {formatTime(timeLeft)}
                </div>

                <div className="flex items-center gap-2">
                    <Button
                        variant="outline"
                        size="sm"
                        onClick={() => setIsPaused(true)}
                        className="bg-card/80 backdrop-blur-sm"
                    >
                        <Pause className="size-4" />
                    </Button>
                    <Button
                        variant="outline"
                        size="sm"
                        onClick={() => setIsMuted(!isMuted)}
                        className="bg-card/80 backdrop-blur-sm"
                    >
                        {isMuted ? <VolumeX className="size-4" /> : <Volume2 className="size-4" />}
                    </Button>
                </div>
            </div>

            {/* Main Game Area */}
            <PuzzleGame
                gridSize={settings.gridSize}
                imageUrl={puzzleImageUrl}
                onComplete={handleGameComplete}
                onNavigate={handleNavigate}
                difficulty={difficulty}
            />

            {/* Pause Menu Dialog */}
            <Dialog open={isPaused} onOpenChange={setIsPaused}>
                <DialogContent className="sm:max-w-md">
                    <DialogHeader>
                        <DialogTitle>游戏暂停</DialogTitle>
                    </DialogHeader>
                    <div className="space-y-4">
                        <Button
                            onClick={() => handlePauseMenuAction('home')}
                            variant="outline"
                            className="w-full"
                        >
                            返回主页
                        </Button>
                        <Button
                            onClick={() => handlePauseMenuAction('difficulty')}
                            variant="outline"
                            className="w-full"
                        >
                            返回难度选择
                        </Button>
                        <Button
                            onClick={() => setIsPaused(false)}
                            className="w-full bg-primary hover:bg-primary/90"
                        >
                            继续游戏
                        </Button>
                    </div>
                </DialogContent>
            </Dialog>

            {/* Name Input Dialog */}
            <Dialog open={showNameDialog} onOpenChange={setShowNameDialog}>
                <DialogContent className="sm:max-w-md">
                    <DialogHeader>
                        <DialogTitle>恭喜完成游戏！</DialogTitle>
                        <DialogDescription>
                            请输入您的名称以保存分数到排行榜
                        </DialogDescription>
                    </DialogHeader>
                    <div className="space-y-4">
                        <p>您的得分: {finalScore}</p>
                        <p>用时: {completionTime} 秒</p>
                        <p>步数: {moves}</p>
                        <Input
                            placeholder="请输入您的名称"
                            value={playerName}
                            onChange={(e) => setPlayerName(e.target.value)}
                            onKeyPress={(e) => e.key === 'Enter' && handleNameSubmit()}
                            autoFocus
                        />
                    </div>
                    <DialogFooter>
                        <Button
                            onClick={handleNameSubmit}
                            disabled={!playerName.trim()}
                            className="w-full bg-primary hover:bg-primary/90"
                        >
                            提交分数
                        </Button>
                    </DialogFooter>
                </DialogContent>
            </Dialog>
        </div>
    );
}<|MERGE_RESOLUTION|>--- conflicted
+++ resolved
@@ -6,31 +6,25 @@
 import { Pause, Play, Volume2, VolumeX } from 'lucide-react';
 import { Page } from '../App';
 import { PuzzleGame } from './PuzzleGame';
-<<<<<<< HEAD
+import { levels } from './levels';
 import { useSettings } from '../context/SettingsContext';
-=======
-import { levels } from './levels';
->>>>>>> 52912030
 
 interface GamePageProps {
     onNavigate: (page: Page) => void;
     difficulty: 'easy' | 'medium' | 'hard';
-<<<<<<< HEAD
-=======
     level: number;
->>>>>>> 52912030
 }
 
 const difficultySettings = {
-    easy: { timeLimit: null, pointMultiplier: 1, gridSize: 3 },
-    medium: { timeLimit: 300, pointMultiplier: 1.5, gridSize: 4 },
-    hard: { timeLimit: 180, pointMultiplier: 2, gridSize: 5 }
+      easy: { timeLimit: null, pointMultiplier: 1, gridSize: 3 },
+      medium: { timeLimit: 300, pointMultiplier: 1.5, gridSize: 4 },
+      hard: { timeLimit: 180, pointMultiplier: 2, gridSize: 5 }
 };
 
 const difficultyConfig = {
-    easy: { color: 'bg-green-500', name: '简单 (3x3)' },
-    medium: { color: 'bg-yellow-500', name: '中等 (4x4)' },
-    hard: { color: 'bg-red-500', name: '困难 (5x5)' }
+      easy: { color: 'bg-green-500', name: '简单 (3x3)' },
+      medium: { color: 'bg-yellow-500', name: '中等 (4x4)' },
+      hard: { color: 'bg-red-500', name: '困难 (5x5)' }
 };
 
 // 获取排行榜数据
@@ -86,11 +80,7 @@
     return leaderboardData;
 };
 
-<<<<<<< HEAD
-export function GamePage({ onNavigate, difficulty }: GamePageProps) {
-=======
 export function GamePage({ onNavigate, difficulty, level }: GamePageProps) {
->>>>>>> 52912030
     const [timeLeft, setTimeLeft] = useState(difficultySettings[difficulty].timeLimit);
     const [isPaused, setIsPaused] = useState(false);
     const [isMuted, setIsMuted] = useState(false);
@@ -101,19 +91,15 @@
     const [showNameDialog, setShowNameDialog] = useState(false);
     const [finalScore, setFinalScore] = useState(0);
     const [completionTime, setCompletionTime] = useState(0);
-<<<<<<< HEAD
     
     // 使用设置上下文
     const { isMusicOn, playBackgroundMusic, stopBackgroundMusic } = useSettings();
-=======
->>>>>>> 52912030
-
-    const settings = difficultySettings[difficulty];
-    const config = difficultyConfig[difficulty];
+
+      const settings = difficultySettings[difficulty];
+      const config = difficultyConfig[difficulty];
 
     // Load puzzle image on mount
     useEffect(() => {
-<<<<<<< HEAD
         const loadPuzzleImage = async () => {
             try {
                 // Generate a random puzzle theme
@@ -150,40 +136,18 @@
             stopBackgroundMusic();
         }
     }, [isMusicOn, gameState, isPaused, playBackgroundMusic, stopBackgroundMusic]);
-=======
-        const levelData = levels[difficulty]?.find(l => l.id === level);
-        if (levelData) {
-            setPuzzleImageUrl(levelData.imageUrl);
-        } else {
-            // Fallback image if level not found
-            const fallbackThemes = [
-                'beautiful landscape',
-                'colorful flowers',
-                'mountain scenery',
-                'ocean waves',
-                'forest nature',
-                'sunset horizon',
-                'peaceful garden',
-                'wildlife animals'
-            ];
-            const randomTheme = fallbackThemes[Math.floor(Math.random() * fallbackThemes.length)];
-            const imageUrl = `https://images.unsplash.com/photo-1506905925346-21bda4d32df4?w=800&h=800&fit=crop&crop=center`;
-            setPuzzleImageUrl(imageUrl);
-        }
-    }, [difficulty, level]);
->>>>>>> 52912030
-
-    // Timer effect
-    useEffect(() => {
-        if (gameState === 'playing' && timeLeft !== null && timeLeft > 0) {
-            const timer = setTimeout(() => {
-                setTimeLeft(prev => prev! - 1);
-            }, 1000);
-            return () => clearTimeout(timer);
-        } else if (timeLeft === 0) {
-            setGameState('gameOver');
-        }
-    }, [timeLeft, gameState]);
+
+      // Timer effect
+      useEffect(() => {
+            if (gameState === 'playing' && timeLeft !== null && timeLeft > 0) {
+                  const timer = setTimeout(() => {
+                        setTimeLeft(prev => prev! - 1);
+                  }, 1000);
+                  return () => clearTimeout(timer);
+            } else if (timeLeft === 0) {
+                  setGameState('gameOver');
+            }
+      }, [timeLeft, gameState]);
 
     const formatTime = (seconds: number | null) => {
         if (seconds === null) return '无时间限制';
@@ -201,21 +165,21 @@
         setIsPaused(false);
     };
 
-    const handleGameComplete = (score: number, totalMoves: number, timeElapsed: number) => {
-        setMoves(totalMoves);
+      const handleGameComplete = (score: number, totalMoves: number, timeElapsed: number) => {
+            setMoves(totalMoves);
         setFinalScore(score);
+        setCompletionTime(timeElapsed);
+            setFinalScore(score);
         setCompletionTime(timeElapsed);
         setGameState('completed');
         setShowNameDialog(true);
     };
 
+
+
     const handleNameSubmit = () => {
         if (playerName.trim()) {
-<<<<<<< HEAD
-            updateLeaderboard(playerName.trim(), finalScore, difficulty);
-=======
             updateLeaderboard(playerName.trim(), finalScore, difficulty, level);
->>>>>>> 52912030
             setShowNameDialog(false);
             // 显示成功消息
             alert(`分数已成功提交！您的得分：${finalScore}`);
@@ -258,11 +222,7 @@
             <div className="flex justify-between items-center p-4 bg-card/90 backdrop-blur-sm">
                 <div className="flex items-center gap-4">
                     <Badge className={`${config.color} text-white`}>
-<<<<<<< HEAD
                         {config.name}
-=======
-                        {config.name} - 第 {level} 关
->>>>>>> 52912030
                     </Badge>
                     <div className="text-sm">
                         步数: {moves}
