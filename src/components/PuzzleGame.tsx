import React, { useState, useEffect, useCallback } from 'react';
import { motion, AnimatePresence } from 'motion/react';
import { PuzzlePiece, rotateEdges } from './PuzzlePiece';
import { Dialog, DialogContent, DialogHeader, DialogTitle } from './ui/dialog';
import { Button } from './ui/button';
import { Badge } from './ui/badge';
import { Card, CardContent } from './ui/card';
import { Sparkles, Trophy, Home, RotateCcw, Undo2, RotateCw, X } from 'lucide-react';
import { useSettings } from '../context/SettingsContext';

interface PuzzleEdge {
    type: 'flat' | 'tab' | 'blank';
}

interface GamePiece {
    id: number;
    position: { row: number; col: number };
    rotation: number;
    originalEdges: {
        top: PuzzleEdge;
        right: PuzzleEdge;
        bottom: PuzzleEdge;
        left: PuzzleEdge;
    };
    currentGridPosition?: { row: number; col: number };
    group?: number;
}

interface MoveHistory {
    type: 'place' | 'remove' | 'rotate';
    pieceId: number;
    from?: { row: number; col: number };
    to?: { row: number; col: number };
    oldRotation?: number;
    newRotation?: number;
}

interface PuzzleGameProps {
    gridSize: number;
    imageUrl?: string;
    onComplete?: (score: number, moves: number, timeElapsed: number) => void;
    onNavigate?: (page: 'home' | 'difficulty' | 'editorDifficulty') => void;
    difficulty: 'easy' | 'medium' | 'hard';
}

// Generate puzzle pieces with jigsaw edges
function generatePuzzlePieces(gridSize: number): GamePiece[] {
    const pieces: GamePiece[] = [];

    for (let row = 0; row < gridSize; row++) {
        for (let col = 0; col < gridSize; col++) {
            const id = row * gridSize + col;

            // Determine edges based on position and random generation
            const edges = {
                top: row === 0 ? { type: 'flat' as const } :
                    Math.random() > 0.5 ? { type: 'tab' as const } : { type: 'blank' as const },
                right: col === gridSize - 1 ? { type: 'flat' as const } :
                    Math.random() > 0.5 ? { type: 'tab' as const } : { type: 'blank' as const },
                bottom: row === gridSize - 1 ? { type: 'flat' as const } :
                    Math.random() > 0.5 ? { type: 'tab' as const } : { type: 'blank' as const },
                left: col === 0 ? { type: 'flat' as const } :
                    Math.random() > 0.5 ? { type: 'tab' as const } : { type: 'blank' as const }
            };

            // Ensure adjacent pieces have matching edges
            if (row > 0) {
                const topPiece = pieces[(row - 1) * gridSize + col];
                edges.top = topPiece.originalEdges.bottom.type === 'tab' ?
                    { type: 'blank' } : { type: 'tab' };
            }

            if (col > 0) {
                const leftPiece = pieces[row * gridSize + (col - 1)];
                edges.left = leftPiece.originalEdges.right.type === 'tab' ?
                    { type: 'blank' } : { type: 'tab' };
            }

            pieces.push({
                id,
                position: { row, col },
                rotation: Math.floor(Math.random() * 4) * 90,
                originalEdges: edges
            });
        }
    }

    return pieces.sort(() => Math.random() - 0.5);
}

export function PuzzleGame({
    gridSize,
    imageUrl,
    onComplete,
    onNavigate,
    difficulty
}: PuzzleGameProps) {
<<<<<<< HEAD
  const [pieces, setPieces] = useState<GamePiece[]>(() => generatePuzzlePieces(gridSize));
  const [puzzleGrid, setPuzzleGrid] = useState<(GamePiece | null)[][]>(() => 
    Array(gridSize).fill(null).map(() => Array(gridSize).fill(null))
  );
  const [selectedPiece, setSelectedPiece] = useState<number | null>(null);
  const [draggedPiece, setDraggedPiece] = useState<number | null>(null);
  const [gameCompleted, setGameCompleted] = useState(false);
  const [score, setScore] = useState(0);
  const [moves, setMoves] = useState(0);
  const [startTime] = useState(Date.now());
  const [showCompletionDialog, setShowCompletionDialog] = useState(false);
  const [moveHistory, setMoveHistory] = useState<MoveHistory[]>([]);
  
  // 使用设置上下文获取音效功能
  const { playSfx } = useSettings();

  // Calculate dynamic sizing
  const basePieceSize = 120;
  const scaleFactor = Math.max(0.6, 1 - (gridSize - 3) * 0.15);
  const pieceSize = Math.floor(basePieceSize * scaleFactor);
  const gridCellSize = pieceSize; // Add padding for grid cells
  const puzzleAreaSize = gridSize * gridCellSize;

  // Check if two pieces can connect
  const canConnect = useCallback((piece1: GamePiece, piece2: GamePiece, direction: 'top' | 'right' | 'bottom' | 'left'): boolean => {
    const oppositeDirection = {
      top: 'bottom',
      right: 'left', 
      bottom: 'top',
      left: 'right'
    };
    
    // Get actual edges after rotation
    const rotationSteps1 = Math.floor(piece1.rotation / 90);
    const rotationSteps2 = Math.floor(piece2.rotation / 90);
    const actualEdges1 = rotateEdges(piece1.originalEdges, rotationSteps1);
    const actualEdges2 = rotateEdges(piece2.originalEdges, rotationSteps2);
    
    const edge1 = actualEdges1[direction];
    const edge2 = actualEdges2[oppositeDirection[direction] as keyof typeof actualEdges2];
    
    // Tab connects to blank, flat connects to flat
    if (edge1.type === 'flat' && edge2.type === 'flat') return true;
    if (edge1.type === 'tab' && edge2.type === 'blank') return true;
    if (edge1.type === 'blank' && edge2.type === 'tab') return true;
    
    return false;
  }, []);

  // Get rotated position based on rotation angle
  function getRotatedPosition(originalPos: { row: number; col: number }, rotation: number, gridSize: number) {
    const normalizedRotation = ((rotation % 360) + 360) % 360;
    const { row, col } = originalPos;
    
    switch (normalizedRotation) {
      case 0:
        return { row, col };
      case 90:
        return { row: col, col: gridSize - 1 - row };
      case 180:
        return { row: gridSize - 1 - row, col: gridSize - 1 - col };
      case 270:
        return { row: gridSize - 1 - col, col: row };
      default:
        return { row, col };
    }
  }

  // Check if piece can be placed at grid position
  const canPlacePiece = useCallback((piece: GamePiece, gridRow: number, gridCol: number): boolean => {
    // Check if position matches piece's correct position with current rotation
    const rotatedPosition = getRotatedPosition(piece.position, piece.rotation, gridSize);
    if (rotatedPosition.row !== gridRow || rotatedPosition.col !== gridCol) {
      return false;
    }
=======
    const [pieces, setPieces] = useState<GamePiece[]>(() => generatePuzzlePieces(gridSize));
    const [puzzleGrid, setPuzzleGrid] = useState<(GamePiece | null)[][]>(() =>
        Array(gridSize).fill(null).map(() => Array(gridSize).fill(null))
    );
    const [selectedPiece, setSelectedPiece] = useState<number | null>(null);
    const [draggedPiece, setDraggedPiece] = useState<number | null>(null);
    const [gameCompleted, setGameCompleted] = useState(false);
    const [score, setScore] = useState(0);
    const [moves, setMoves] = useState(0);
    const [startTime] = useState(Date.now());
    const [showCompletionDialog, setShowCompletionDialog] = useState(false);
    const [moveHistory, setMoveHistory] = useState<MoveHistory[]>([]);

    // Calculate dynamic sizing
    const basePieceSize = 120;
    const scaleFactor = Math.max(0.6, 1 - (gridSize - 3) * 0.15);
    const pieceSize = Math.floor(basePieceSize * scaleFactor);
    const gridCellSize = pieceSize; // Add padding for grid cells
    const puzzleAreaSize = gridSize * gridCellSize;

    // Check if two pieces can connect
    const canConnect = useCallback((piece1: GamePiece, piece2: GamePiece, direction: 'top' | 'right' | 'bottom' | 'left'): boolean => {
        const oppositeDirection = {
            top: 'bottom',
            right: 'left',
            bottom: 'top',
            left: 'right'
        };
>>>>>>> 52912030

        // Get actual edges after rotation
        const rotationSteps1 = Math.floor(piece1.rotation / 90);
        const rotationSteps2 = Math.floor(piece2.rotation / 90);
        const actualEdges1 = rotateEdges(piece1.originalEdges, rotationSteps1);
        const actualEdges2 = rotateEdges(piece2.originalEdges, rotationSteps2);

        const edge1 = actualEdges1[direction];
        const edge2 = actualEdges2[oppositeDirection[direction] as keyof typeof actualEdges2];

        // Tab connects to blank, flat connects to flat
        if (edge1.type === 'flat' && edge2.type === 'flat') return true;
        if (edge1.type === 'tab' && edge2.type === 'blank') return true;
        if (edge1.type === 'blank' && edge2.type === 'tab') return true;

        return false;
    }, []);

    // Get rotated position based on rotation angle
    function getRotatedPosition(originalPos: { row: number; col: number }, rotation: number, gridSize: number) {
        const normalizedRotation = ((rotation % 360) + 360) % 360;
        const { row, col } = originalPos;

        switch (normalizedRotation) {
            case 0:
                return { row, col };
            case 90:
                return { row: col, col: gridSize - 1 - row };
            case 180:
                return { row: gridSize - 1 - row, col: gridSize - 1 - col };
            case 270:
                return { row: gridSize - 1 - col, col: row };
            default:
                return { row, col };
        }
    }

    // Check if piece can be placed at grid position
    const canPlacePiece = useCallback((piece: GamePiece, gridRow: number, gridCol: number): boolean => {
        // Check if position matches piece's correct position with current rotation
        const rotatedPosition = getRotatedPosition(piece.position, piece.rotation, gridSize);
        if (rotatedPosition.row !== gridRow || rotatedPosition.col !== gridCol) {
            return false;
        }

        // Check connections with adjacent pieces
        const directions = [
            { row: -1, col: 0, direction: 'top' as const },
            { row: 0, col: 1, direction: 'right' as const },
            { row: 1, col: 0, direction: 'bottom' as const },
            { row: 0, col: -1, direction: 'left' as const }
        ];

        for (const { row: dRow, col: dCol, direction } of directions) {
            const adjacentRow = gridRow + dRow;
            const adjacentCol = gridCol + dCol;

            if (adjacentRow >= 0 && adjacentRow < gridSize &&
                adjacentCol >= 0 && adjacentCol < gridSize) {
                const adjacentPiece = puzzleGrid[adjacentRow][adjacentCol];

                if (adjacentPiece && !canConnect(piece, adjacentPiece, direction)) {
                    return false;
                }
            }
        }

        return true;
    }, [puzzleGrid, gridSize, canConnect]);

    // Handle piece click (selection)
    const handlePieceClick = useCallback((pieceId: number) => {
        setSelectedPiece(selectedPiece === pieceId ? null : pieceId);
    }, [selectedPiece]);

    // Handle dedicated rotation button - FIXED INSTANT rotation
    const handleRotateSelected = useCallback(() => {
        if (selectedPiece === null) return;

        setPieces(prevPieces => {
            const updatedPieces = prevPieces.map(piece => {
                if (piece.id === selectedPiece) {
                    const oldRotation = piece.rotation;
                    const newRotation = (piece.rotation - 90 + 360) % 360; // Counter-clockwise

                    // Add to history
                    setMoveHistory(prev => [...prev, {
                        type: 'rotate',
                        pieceId: selectedPiece,
                        oldRotation,
                        newRotation
                    }]);

                    return { ...piece, rotation: newRotation };
                }
                return piece;
            });

            return updatedPieces;
        });

        setMoves(prev => prev + 1);
    }, [selectedPiece]);

    // Handle piece rotation (from piece component) - FIXED INSTANT rotation
    const handlePieceRotate = useCallback((pieceId: number) => {
        setPieces(prevPieces => {
            const updatedPieces = prevPieces.map(piece => {
                if (piece.id === pieceId) {
                    const oldRotation = piece.rotation;
                    const newRotation = (piece.rotation - 90 + 360) % 360; // Counter-clockwise

                    // Add to history
                    setMoveHistory(prev => [...prev, {
                        type: 'rotate',
                        pieceId,
                        oldRotation,
                        newRotation
                    }]);

                    return { ...piece, rotation: newRotation };
                }
                return piece;
            });

            return updatedPieces;
        });

        setMoves(prev => prev + 1);
    }, []);

    // Handle removing selected piece
    const handleRemoveSelected = useCallback(() => {
        if (selectedPiece === null) return;

        const piece = pieces.find(p => p.id === selectedPiece);
        if (!piece || !piece.currentGridPosition) return;

        const gridPos = piece.currentGridPosition;

        // Remove piece from grid
        const newGrid = puzzleGrid.map(row => [...row]);
        newGrid[gridPos.row][gridPos.col] = null;

        const newPieces = pieces.map(p =>
            p.id === selectedPiece
                ? { ...p, currentGridPosition: undefined }
                : p
        );

        setPuzzleGrid(newGrid);
        setPieces(newPieces);

        // Add to history
        setMoveHistory(prev => [...prev, {
            type: 'remove',
            pieceId: selectedPiece,
            from: gridPos
        }]);

        setMoves(prev => prev + 1);
        setSelectedPiece(null);
    }, [selectedPiece, pieces, puzzleGrid]);

    // Handle drag start
    const handlePieceDragStart = useCallback((pieceId: number) => {
        setDraggedPiece(pieceId);
        setSelectedPiece(pieceId);
    }, []);

    // Handle drag end
    const handlePieceDragEnd = useCallback(() => {
        setDraggedPiece(null);
    }, []);

    // Handle drop on grid cell
    const handleGridCellDrop = useCallback((e: React.DragEvent, gridRow: number, gridCol: number) => {
        e.preventDefault();

        const pieceId = parseInt(e.dataTransfer.getData('text/plain'));
        const piece = pieces.find(p => p.id === pieceId);

        if (!piece) return;

        // Check if cell is occupied
        if (puzzleGrid[gridRow][gridCol]) return;

        // Remove piece from its current position if it was placed
        const newGrid = puzzleGrid.map(row => [...row]);
        if (piece.currentGridPosition) {
            newGrid[piece.currentGridPosition.row][piece.currentGridPosition.col] = null;
        }

        // Place piece in new position
        newGrid[gridRow][gridCol] = piece;

        const oldPosition = piece.currentGridPosition;
        const newPieces = pieces.map(p =>
            p.id === pieceId
                ? { ...p, currentGridPosition: { row: gridRow, col: gridCol } }
                : p
        );

        setPuzzleGrid(newGrid);
        setPieces(newPieces);
        setSelectedPiece(pieceId);

        // Add to history
        setMoveHistory(prev => [...prev, {
            type: 'place',
            pieceId,
            from: oldPosition ? { row: oldPosition.row, col: oldPosition.col } : undefined,
            to: { row: gridRow, col: gridCol }
        }]);

        setMoves(prev => prev + 1);

        // Check for completion (only when pieces are in correct positions)
        const allCorrectlyPlaced = newPieces.every(p => {
            if (!p.currentGridPosition) return false;
            return canPlacePiece(p, p.currentGridPosition.row, p.currentGridPosition.col);
        });

        if (allCorrectlyPlaced) {
            const timeElapsed = Math.floor((Date.now() - startTime) / 1000);
            const calculatedScore = calculateScore(moves + 1, timeElapsed, difficulty);
            setScore(calculatedScore);
            setGameCompleted(true);
            setShowCompletionDialog(true);
            onComplete?.(calculatedScore, moves + 1, timeElapsed);
        }
<<<<<<< HEAD
        return piece;
      });
      
      return updatedPieces;
    });

    setMoves(prev => prev + 1);
  }, []);

  // Handle removing selected piece
  const handleRemoveSelected = useCallback(() => {
    if (selectedPiece === null) return;
    
    const piece = pieces.find(p => p.id === selectedPiece);
    if (!piece || !piece.currentGridPosition) return;

    const gridPos = piece.currentGridPosition;
    
    // Remove piece from grid
    const newGrid = puzzleGrid.map(row => [...row]);
    newGrid[gridPos.row][gridPos.col] = null;
    
    const newPieces = pieces.map(p => 
      p.id === selectedPiece 
        ? { ...p, currentGridPosition: undefined }
        : p
    );
    
    setPuzzleGrid(newGrid);
    setPieces(newPieces);

    // Add to history
    setMoveHistory(prev => [...prev, {
      type: 'remove',
      pieceId: selectedPiece,
      from: gridPos
    }]);

    setMoves(prev => prev + 1);
    setSelectedPiece(null);
  }, [selectedPiece, pieces, puzzleGrid]);

  // Handle drag start
  const handlePieceDragStart = useCallback((pieceId: number) => {
    setDraggedPiece(pieceId);
    setSelectedPiece(pieceId);
    // 播放拖动开始音效
    playSfx('dragStart');
  }, [playSfx]);

  // Handle drag end
  const handlePieceDragEnd = useCallback(() => {
    setDraggedPiece(null);
  }, []);

  // Handle drop on grid cell
  const handleGridCellDrop = useCallback((e: React.DragEvent, gridRow: number, gridCol: number) => {
    e.preventDefault();
    
    const pieceId = parseInt(e.dataTransfer.getData('text/plain'));
    const piece = pieces.find(p => p.id === pieceId);
    
    if (!piece) return;

    // Check if cell is occupied
    if (puzzleGrid[gridRow][gridCol]) return;

    // Remove piece from its current position if it was placed
    const newGrid = puzzleGrid.map(row => [...row]);
    if (piece.currentGridPosition) {
      newGrid[piece.currentGridPosition.row][piece.currentGridPosition.col] = null;
    }

    // Place piece in new position
    newGrid[gridRow][gridCol] = piece;
    
    const oldPosition = piece.currentGridPosition;
    const newPieces = pieces.map(p => 
      p.id === pieceId 
        ? { ...p, currentGridPosition: { row: gridRow, col: gridCol } }
        : p
    );
    
    setPuzzleGrid(newGrid);
    setPieces(newPieces);
    setSelectedPiece(pieceId);

    // 播放放置结束音效
    playSfx('dragEnd');

    // Add to history
    setMoveHistory(prev => [...prev, {
      type: 'place',
      pieceId,
      from: oldPosition ? { row: oldPosition.row, col: oldPosition.col } : undefined,
      to: { row: gridRow, col: gridCol }
    }]);

    setMoves(prev => prev + 1);

    // Check for completion (only when pieces are in correct positions)
    const allCorrectlyPlaced = newPieces.every(p => {
      if (!p.currentGridPosition) return false;
      return canPlacePiece(p, p.currentGridPosition.row, p.currentGridPosition.col);
    });

    if (allCorrectlyPlaced) {
      const timeElapsed = Math.floor((Date.now() - startTime) / 1000);
      const calculatedScore = calculateScore(moves + 1, timeElapsed, difficulty);
      setScore(calculatedScore);
      setGameCompleted(true);
      setShowCompletionDialog(true);
      onComplete?.(calculatedScore, moves + 1, timeElapsed);
    }
  }, [pieces, puzzleGrid, canPlacePiece, moves, startTime, difficulty, onComplete, playSfx]);

  // Handle drag over grid cell
  const handleGridCellDragOver = useCallback((e: React.DragEvent) => {
    e.preventDefault();
    e.dataTransfer.dropEffect = 'move';
  }, []);

  // Handle grid cell click (select or remove piece)
  const handleGridCellClick = useCallback((gridRow: number, gridCol: number) => {
    const piece = puzzleGrid[gridRow][gridCol];
    if (piece) {
      // Select the piece
      setSelectedPiece(piece.id);
    }
  }, [puzzleGrid]);

  // Handle undo - FIXED to work with rotation properly
  const handleUndo = useCallback(() => {
    if (moveHistory.length === 0) return;

    const lastMove = moveHistory[moveHistory.length - 1];
    
    if (lastMove.type === 'place') {
      // Undo placement
      const newGrid = puzzleGrid.map(row => [...row]);
      const newPieces = [...pieces];
      
      if (lastMove.to) {
        newGrid[lastMove.to.row][lastMove.to.col] = null;
      }
      
      const pieceIndex = newPieces.findIndex(p => p.id === lastMove.pieceId);
      if (pieceIndex !== -1) {
        newPieces[pieceIndex] = {
          ...newPieces[pieceIndex],
          currentGridPosition: lastMove.from
        };
        
        if (lastMove.from) {
          newGrid[lastMove.from.row][lastMove.from.col] = newPieces[pieceIndex];
=======
    }, [pieces, puzzleGrid, canPlacePiece, moves, startTime, difficulty, onComplete]);

    // Handle drag over grid cell
    const handleGridCellDragOver = useCallback((e: React.DragEvent) => {
        e.preventDefault();
        e.dataTransfer.dropEffect = 'move';
    }, []);

    // Handle grid cell click (select or remove piece)
    const handleGridCellClick = useCallback((gridRow: number, gridCol: number) => {
        const piece = puzzleGrid[gridRow][gridCol];
        if (piece) {
            // Select the piece
            setSelectedPiece(piece.id);
>>>>>>> 52912030
        }
    }, [puzzleGrid]);

    // Handle undo - FIXED to work with rotation properly
    const handleUndo = useCallback(() => {
        if (moveHistory.length === 0) return;

        const lastMove = moveHistory[moveHistory.length - 1];

        if (lastMove.type === 'place') {
            // Undo placement
            const newGrid = puzzleGrid.map(row => [...row]);
            const newPieces = [...pieces];

            if (lastMove.to) {
                newGrid[lastMove.to.row][lastMove.to.col] = null;
            }

            const pieceIndex = newPieces.findIndex(p => p.id === lastMove.pieceId);
            if (pieceIndex !== -1) {
                newPieces[pieceIndex] = {
                    ...newPieces[pieceIndex],
                    currentGridPosition: lastMove.from
                };

                if (lastMove.from) {
                    newGrid[lastMove.from.row][lastMove.from.col] = newPieces[pieceIndex];
                }
            }

            setPuzzleGrid(newGrid);
            setPieces(newPieces);
        } else if (lastMove.type === 'remove') {
            // Undo removal
            const newGrid = puzzleGrid.map(row => [...row]);
            const newPieces = [...pieces];

            const pieceIndex = newPieces.findIndex(p => p.id === lastMove.pieceId);
            if (pieceIndex !== -1 && lastMove.from) {
                newPieces[pieceIndex] = {
                    ...newPieces[pieceIndex],
                    currentGridPosition: lastMove.from
                };
                newGrid[lastMove.from.row][lastMove.from.col] = newPieces[pieceIndex];
            }

            setPuzzleGrid(newGrid);
            setPieces(newPieces);
        } else if (lastMove.type === 'rotate') {
            // Undo rotation - FIXED to work instantly
            setPieces(prevPieces =>
                prevPieces.map(piece =>
                    piece.id === lastMove.pieceId && lastMove.oldRotation !== undefined
                        ? { ...piece, rotation: lastMove.oldRotation }
                        : piece
                )
            );
        }

        setMoveHistory(prev => prev.slice(0, -1));
        setMoves(prev => prev + 1);
    }, [moveHistory, puzzleGrid, pieces]);

    // Calculate score based on performance
    function calculateScore(moves: number, timeElapsed: number, difficulty: 'easy' | 'medium' | 'hard'): number {
        const baseScore = 1000;
        const difficultyMultiplier = { easy: 1, medium: 1.5, hard: 2 }[difficulty];
        const timeBonus = Math.max(0, 300 - timeElapsed);
        const moveBonus = Math.max(0, (gridSize * gridSize * 2 - moves) * 10);

        return Math.floor((baseScore + timeBonus + moveBonus) * difficultyMultiplier);
    }

    // Reset game
    const handleReset = useCallback(() => {
        const newPieces = generatePuzzlePieces(gridSize);
        setPieces(newPieces);
        setPuzzleGrid(Array(gridSize).fill(null).map(() => Array(gridSize).fill(null)));
        setSelectedPiece(null);
        setDraggedPiece(null);
        setGameCompleted(false);
        setScore(0);
        setMoves(0);
        setMoveHistory([]);
        setShowCompletionDialog(false);
    }, [gridSize]);

    // Get pieces not placed on grid
    const unplacedPieces = pieces.filter(piece => !piece.currentGridPosition);
    const selectedPieceData = selectedPiece !== null ? pieces.find(p => p.id === selectedPiece) : null;

    return (
        <div className="flex flex-1 min-h-0">
            {/* Central Puzzle Area - Enlarged */}
            <div className="flex-1 flex items-center justify-center p-6">
                <div className="relative">
                    {/* Puzzle Grid */}
                    <div className="bg-card/95 backdrop-blur-sm rounded-lg p-6 shadow-xl">
                        <div
                            className={`grid gap-0 ${gridSize === 3 ? 'grid-cols-3' :
                                    gridSize === 4 ? 'grid-cols-4' : 'grid-cols-5'
                                }`}
                            style={{
                                width: `${puzzleAreaSize}px`,
                                height: `${puzzleAreaSize}px`
                            }}
                        >
                            {Array.from({ length: gridSize * gridSize }).map((_, index) => {
                                const row = Math.floor(index / gridSize);
                                const col = index % gridSize;
                                const piece = puzzleGrid[row][col];
                                const isCorrectPlacement = piece ? canPlacePiece(piece, row, col) : false;
                                const isSelected = piece && selectedPiece === piece.id;

                                return (
                                    <div
                                        key={index}
                                        className="relative border-0 border-dashed flex items-center justify-center cursor-pointer"
                                        style={{
                                            width: `${gridCellSize}px`,
                                            height: `${gridCellSize}px`
                                        }}
                                        onClick={() => handleGridCellClick(row, col)}
                                        onDrop={(e) => handleGridCellDrop(e, row, col)}
                                        onDragOver={handleGridCellDragOver}
                                    >
                                        {piece && (
                                            <PuzzlePiece
                                                id={piece.id}
                                                position={piece.position}
                                                gridSize={gridSize}
                                                rotation={piece.rotation}
                                                imageUrl={imageUrl}
                                                isPlaced={true}
                                                onPieceClick={handlePieceClick}
                                                onPieceRotate={handlePieceRotate}
                                                onPieceDragStart={handlePieceDragStart}
                                                onPieceDragEnd={handlePieceDragEnd}
                                                edges={piece.originalEdges}
                                                isSelected={selectedPiece === piece.id}
                                                cellSize={gridCellSize}   //新增
                                                className=""
                                            />
                                        )}

                                        {/* Drop zone indicator */}
                                        {!piece && (
                                            <div className="w-full h-full rounded-lg bg-muted/30 opacity-0 transition-opacity duration-200 hover:opacity-100" />
                                        )}
                                    </div>
                                );
                            })}
                        </div>
                    </div>

                    {/* Bottom Controls */}
                    <div className="absolute -bottom-4 -right-4 flex gap-2">
                        <Button
                            onClick={handleUndo}
                            disabled={moveHistory.length === 0}
                            size="sm"
                            variant="outline"
                            className="bg-card/95 backdrop-blur-sm shadow-lg"
                        >
                            <Undo2 className="size-4 mr-2" />
                            撤销
                        </Button>
                        <Button
                            onClick={handleReset}
                            size="sm"
                            variant="outline"
                            className="bg-card/95 backdrop-blur-sm shadow-lg"
                        >
                            <RotateCcw className="size-4 mr-2" />
                            重置
                        </Button>
                    </div>
                </div>
            </div>

            {/* Right Side Panel - Enlarged */}
            <div className="w-[480px] p-4 bg-card/95 backdrop-blur-sm border-l border-border space-y-4 min-h-0 flex flex-col">
                {/* Selected Piece Controls */}
                {selectedPieceData && (
                    <Card className="flex-shrink-0">
                        <CardContent className="p-4">
                            <h3 className="font-medium mb-3">选中拼图块 #{selectedPieceData.id + 1}</h3>
                            <div className="flex flex-col gap-2">
                                <Button
                                    onClick={handleRotateSelected}
                                    variant="outline"
                                    className="w-full justify-start"
                                >
                                    <RotateCw className="size-4 mr-2" />
                                    逆时针旋转 90°
                                </Button>
                                {selectedPieceData.currentGridPosition && (
                                    <Button
                                        onClick={handleRemoveSelected}
                                        variant="outline"
                                        className="w-full justify-start text-destructive hover:text-destructive"
                                    >
                                        <X className="size-4 mr-2" />
                                        移除拼图块
                                    </Button>
                                )}
                            </div>
                            <div className="mt-3 text-xs text-muted-foreground">
                                <p>状态: {selectedPieceData.currentGridPosition ? '已放置' : '未放置'}</p>
                                <p>旋转: {selectedPieceData.rotation}°</p>
                                {selectedPieceData.currentGridPosition && (
                                    <p>位置: ({selectedPieceData.currentGridPosition.row + 1}, {selectedPieceData.currentGridPosition.col + 1})</p>
                                )}
                            </div>
                        </CardContent>
                    </Card>
                )}

                {/* Piece Storage */}
                <Card className="flex-1 min-h-0">
                    <CardContent className="p-4 h-full flex flex-col">
                        <h3 className="font-medium mb-4 flex-shrink-0">拼图块存储 (剩余 {unplacedPieces.length} 块)</h3>
                        <div
                            className="grid gap-0 overflow-y-auto flex-1"
                            style={{
                                gridTemplateColumns: `repeat(${Math.min(5, Math.ceil(Math.sqrt(unplacedPieces.length)))}, 1fr)`,
                                gridAutoRows: 'min-content'
                            }}
                        >
                            {unplacedPieces.map((piece) => (
                                <div
                                    key={piece.id}
                                    className="relative flex items-center justify-center"
                                    style={{
                                        aspectRatio: '1',
                                        minHeight: `${Math.max(60, pieceSize * 0.8)}px`,
                                        overflow: 'visible'
                                    }}
                                >
                                    <PuzzlePiece
                                        id={piece.id}
                                        position={piece.position}
                                        gridSize={gridSize}
                                        rotation={piece.rotation}
                                        imageUrl={imageUrl}
                                        isPlaced={false}
                                        onPieceClick={handlePieceClick}
                                        onPieceRotate={handlePieceRotate}
                                        onPieceDragStart={handlePieceDragStart}
                                        onPieceDragEnd={handlePieceDragEnd}
                                        edges={piece.originalEdges}
                                        isSelected={selectedPiece === piece.id}
                                        isDragging={draggedPiece === piece.id}
                                        cellSize={gridCellSize}   // <-- 新增
                                    />
                                </div>
                            ))}
                        </div>

                        {unplacedPieces.length === 0 && (
                            <div className="text-center text-muted-foreground py-8 flex-shrink-0">
                                <p>所有拼图块已放置！</p>
                                <p className="text-xs mt-2">正确完成拼图即可获胜</p>
                            </div>
                        )}
                    </CardContent>
                </Card>

                {/* Instructions */}
                <Card className="flex-shrink-0">
                    <CardContent className="p-4">
                        <h3 className="font-medium mb-2">操作说明</h3>
                        <div className="text-xs text-muted-foreground space-y-1">
                            <p>💡 点击选择拼图块</p>
                            <p>💡 拖拽拼图块到任意位置</p>
                            <p>💡 使用专用按钮瞬间旋转拼图块</p>
                            <p>💡 绿色边框表示正确放置</p>
                            <p>💡 红色边框表示位置错误</p>
                            <p>💡 蓝色边框表示已选中</p>
                        </div>
                    </CardContent>
                </Card>
            </div>

            {/* Completion Dialog */}
            <AnimatePresence>
                {showCompletionDialog && (
                    <Dialog open={showCompletionDialog} onOpenChange={setShowCompletionDialog}>
                        <DialogContent className="sm:max-w-md">
                            <motion.div
                                initial={{ scale: 0.8, opacity: 0 }}
                                animate={{ scale: 1, opacity: 1 }}
                                exit={{ scale: 0.8, opacity: 0 }}
                                transition={{ duration: 0.3 }}
                            >
                                <DialogHeader>
                                    <DialogTitle className="flex items-center gap-2 text-2xl">
                                        <motion.div
                                            animate={{
                                                rotate: [0, 360],
                                                scale: [1, 1.2, 1]
                                            }}
                                            transition={{
                                                duration: 2,
                                                repeat: Infinity,
                                                ease: "easeInOut"
                                            }}
                                        >
                                            <Trophy className="size-8 text-yellow-500" />
                                        </motion.div>
                                        🎉 拼图完成！
                                    </DialogTitle>
                                </DialogHeader>

                                <div className="space-y-6 text-center">
                                    {/* Animated sparkles */}
                                    <div className="relative">
                                        {[...Array(6)].map((_, i) => (
                                            <motion.div
                                                key={i}
                                                className="absolute"
                                                style={{
                                                    left: `${20 + i * 15}%`,
                                                    top: `${10 + (i % 2) * 20}%`
                                                }}
                                                animate={{
                                                    scale: [0, 1, 0],
                                                    rotate: [0, 180, 360],
                                                    opacity: [0, 1, 0]
                                                }}
                                                transition={{
                                                    duration: 2,
                                                    repeat: Infinity,
                                                    delay: i * 0.2,
                                                    ease: "easeInOut"
                                                }}
                                            >
                                                <Sparkles className="size-4 text-yellow-400" />
                                            </motion.div>
                                        ))}

                                        <div className="py-8">
                                            <motion.div
                                                initial={{ scale: 0 }}
                                                animate={{ scale: 1 }}
                                                transition={{ delay: 0.5, duration: 0.5, type: "spring" }}
                                                className="text-4xl font-mono text-primary"
                                            >
                                                {score.toLocaleString()}
                                            </motion.div>
                                            <p className="text-sm text-muted-foreground">最终分数</p>
                                            <div className="flex justify-center gap-4 mt-4 text-xs">
                                                <Badge variant="outline">
                                                    {moves} 步完成
                                                </Badge>
                                                <Badge variant="outline">
                                                    {Math.floor((Date.now() - startTime) / 1000)} 秒
                                                </Badge>
                                            </div>
                                        </div>
                                    </div>

                                    <div className="space-y-3">
                                        <div className="flex gap-2">
                                            <Button
                                                onClick={handleReset}
                                                className="flex-1 bg-primary hover:bg-primary/90"
                                            >
                                                再玩一次
                                            </Button>
                                            <Button
                                                onClick={() => onNavigate?.('difficulty')}
                                                variant="outline"
                                                className="flex-1"
                                            >
                                                更改难度
                                            </Button>
                                        </div>
                                        <Button
                                            onClick={() => onNavigate?.('home')}
                                            variant="ghost"
                                            className="w-full"
                                        >
                                            <Home className="size-4 mr-2" />
                                            返回主页
                                        </Button>
                                    </div>
                                </div>
                            </motion.div>
                        </DialogContent>
                    </Dialog>
                )}
            </AnimatePresence>
        </div>
    );
}<|MERGE_RESOLUTION|>--- conflicted
+++ resolved
@@ -95,7 +95,6 @@
     onNavigate,
     difficulty
 }: PuzzleGameProps) {
-<<<<<<< HEAD
   const [pieces, setPieces] = useState<GamePiece[]>(() => generatePuzzlePieces(gridSize));
   const [puzzleGrid, setPuzzleGrid] = useState<(GamePiece | null)[][]>(() => 
     Array(gridSize).fill(null).map(() => Array(gridSize).fill(null))
@@ -112,79 +111,6 @@
   // 使用设置上下文获取音效功能
   const { playSfx } = useSettings();
 
-  // Calculate dynamic sizing
-  const basePieceSize = 120;
-  const scaleFactor = Math.max(0.6, 1 - (gridSize - 3) * 0.15);
-  const pieceSize = Math.floor(basePieceSize * scaleFactor);
-  const gridCellSize = pieceSize; // Add padding for grid cells
-  const puzzleAreaSize = gridSize * gridCellSize;
-
-  // Check if two pieces can connect
-  const canConnect = useCallback((piece1: GamePiece, piece2: GamePiece, direction: 'top' | 'right' | 'bottom' | 'left'): boolean => {
-    const oppositeDirection = {
-      top: 'bottom',
-      right: 'left', 
-      bottom: 'top',
-      left: 'right'
-    };
-    
-    // Get actual edges after rotation
-    const rotationSteps1 = Math.floor(piece1.rotation / 90);
-    const rotationSteps2 = Math.floor(piece2.rotation / 90);
-    const actualEdges1 = rotateEdges(piece1.originalEdges, rotationSteps1);
-    const actualEdges2 = rotateEdges(piece2.originalEdges, rotationSteps2);
-    
-    const edge1 = actualEdges1[direction];
-    const edge2 = actualEdges2[oppositeDirection[direction] as keyof typeof actualEdges2];
-    
-    // Tab connects to blank, flat connects to flat
-    if (edge1.type === 'flat' && edge2.type === 'flat') return true;
-    if (edge1.type === 'tab' && edge2.type === 'blank') return true;
-    if (edge1.type === 'blank' && edge2.type === 'tab') return true;
-    
-    return false;
-  }, []);
-
-  // Get rotated position based on rotation angle
-  function getRotatedPosition(originalPos: { row: number; col: number }, rotation: number, gridSize: number) {
-    const normalizedRotation = ((rotation % 360) + 360) % 360;
-    const { row, col } = originalPos;
-    
-    switch (normalizedRotation) {
-      case 0:
-        return { row, col };
-      case 90:
-        return { row: col, col: gridSize - 1 - row };
-      case 180:
-        return { row: gridSize - 1 - row, col: gridSize - 1 - col };
-      case 270:
-        return { row: gridSize - 1 - col, col: row };
-      default:
-        return { row, col };
-    }
-  }
-
-  // Check if piece can be placed at grid position
-  const canPlacePiece = useCallback((piece: GamePiece, gridRow: number, gridCol: number): boolean => {
-    // Check if position matches piece's correct position with current rotation
-    const rotatedPosition = getRotatedPosition(piece.position, piece.rotation, gridSize);
-    if (rotatedPosition.row !== gridRow || rotatedPosition.col !== gridCol) {
-      return false;
-    }
-=======
-    const [pieces, setPieces] = useState<GamePiece[]>(() => generatePuzzlePieces(gridSize));
-    const [puzzleGrid, setPuzzleGrid] = useState<(GamePiece | null)[][]>(() =>
-        Array(gridSize).fill(null).map(() => Array(gridSize).fill(null))
-    );
-    const [selectedPiece, setSelectedPiece] = useState<number | null>(null);
-    const [draggedPiece, setDraggedPiece] = useState<number | null>(null);
-    const [gameCompleted, setGameCompleted] = useState(false);
-    const [score, setScore] = useState(0);
-    const [moves, setMoves] = useState(0);
-    const [startTime] = useState(Date.now());
-    const [showCompletionDialog, setShowCompletionDialog] = useState(false);
-    const [moveHistory, setMoveHistory] = useState<MoveHistory[]>([]);
-
     // Calculate dynamic sizing
     const basePieceSize = 120;
     const scaleFactor = Math.max(0.6, 1 - (gridSize - 3) * 0.15);
@@ -200,7 +126,6 @@
             bottom: 'top',
             left: 'right'
         };
->>>>>>> 52912030
 
         // Get actual edges after rotation
         const rotationSteps1 = Math.floor(piece1.rotation / 90);
@@ -365,116 +290,6 @@
         setSelectedPiece(null);
     }, [selectedPiece, pieces, puzzleGrid]);
 
-    // Handle drag start
-    const handlePieceDragStart = useCallback((pieceId: number) => {
-        setDraggedPiece(pieceId);
-        setSelectedPiece(pieceId);
-    }, []);
-
-    // Handle drag end
-    const handlePieceDragEnd = useCallback(() => {
-        setDraggedPiece(null);
-    }, []);
-
-    // Handle drop on grid cell
-    const handleGridCellDrop = useCallback((e: React.DragEvent, gridRow: number, gridCol: number) => {
-        e.preventDefault();
-
-        const pieceId = parseInt(e.dataTransfer.getData('text/plain'));
-        const piece = pieces.find(p => p.id === pieceId);
-
-        if (!piece) return;
-
-        // Check if cell is occupied
-        if (puzzleGrid[gridRow][gridCol]) return;
-
-        // Remove piece from its current position if it was placed
-        const newGrid = puzzleGrid.map(row => [...row]);
-        if (piece.currentGridPosition) {
-            newGrid[piece.currentGridPosition.row][piece.currentGridPosition.col] = null;
-        }
-
-        // Place piece in new position
-        newGrid[gridRow][gridCol] = piece;
-
-        const oldPosition = piece.currentGridPosition;
-        const newPieces = pieces.map(p =>
-            p.id === pieceId
-                ? { ...p, currentGridPosition: { row: gridRow, col: gridCol } }
-                : p
-        );
-
-        setPuzzleGrid(newGrid);
-        setPieces(newPieces);
-        setSelectedPiece(pieceId);
-
-        // Add to history
-        setMoveHistory(prev => [...prev, {
-            type: 'place',
-            pieceId,
-            from: oldPosition ? { row: oldPosition.row, col: oldPosition.col } : undefined,
-            to: { row: gridRow, col: gridCol }
-        }]);
-
-        setMoves(prev => prev + 1);
-
-        // Check for completion (only when pieces are in correct positions)
-        const allCorrectlyPlaced = newPieces.every(p => {
-            if (!p.currentGridPosition) return false;
-            return canPlacePiece(p, p.currentGridPosition.row, p.currentGridPosition.col);
-        });
-
-        if (allCorrectlyPlaced) {
-            const timeElapsed = Math.floor((Date.now() - startTime) / 1000);
-            const calculatedScore = calculateScore(moves + 1, timeElapsed, difficulty);
-            setScore(calculatedScore);
-            setGameCompleted(true);
-            setShowCompletionDialog(true);
-            onComplete?.(calculatedScore, moves + 1, timeElapsed);
-        }
-<<<<<<< HEAD
-        return piece;
-      });
-      
-      return updatedPieces;
-    });
-
-    setMoves(prev => prev + 1);
-  }, []);
-
-  // Handle removing selected piece
-  const handleRemoveSelected = useCallback(() => {
-    if (selectedPiece === null) return;
-    
-    const piece = pieces.find(p => p.id === selectedPiece);
-    if (!piece || !piece.currentGridPosition) return;
-
-    const gridPos = piece.currentGridPosition;
-    
-    // Remove piece from grid
-    const newGrid = puzzleGrid.map(row => [...row]);
-    newGrid[gridPos.row][gridPos.col] = null;
-    
-    const newPieces = pieces.map(p => 
-      p.id === selectedPiece 
-        ? { ...p, currentGridPosition: undefined }
-        : p
-    );
-    
-    setPuzzleGrid(newGrid);
-    setPieces(newPieces);
-
-    // Add to history
-    setMoveHistory(prev => [...prev, {
-      type: 'remove',
-      pieceId: selectedPiece,
-      from: gridPos
-    }]);
-
-    setMoves(prev => prev + 1);
-    setSelectedPiece(null);
-  }, [selectedPiece, pieces, puzzleGrid]);
-
   // Handle drag start
   const handlePieceDragStart = useCallback((pieceId: number) => {
     setDraggedPiece(pieceId);
@@ -483,28 +298,28 @@
     playSfx('dragStart');
   }, [playSfx]);
 
-  // Handle drag end
-  const handlePieceDragEnd = useCallback(() => {
-    setDraggedPiece(null);
-  }, []);
-
-  // Handle drop on grid cell
-  const handleGridCellDrop = useCallback((e: React.DragEvent, gridRow: number, gridCol: number) => {
-    e.preventDefault();
-    
-    const pieceId = parseInt(e.dataTransfer.getData('text/plain'));
-    const piece = pieces.find(p => p.id === pieceId);
-    
-    if (!piece) return;
-
-    // Check if cell is occupied
-    if (puzzleGrid[gridRow][gridCol]) return;
-
-    // Remove piece from its current position if it was placed
-    const newGrid = puzzleGrid.map(row => [...row]);
-    if (piece.currentGridPosition) {
-      newGrid[piece.currentGridPosition.row][piece.currentGridPosition.col] = null;
-    }
+    // Handle drag end
+    const handlePieceDragEnd = useCallback(() => {
+        setDraggedPiece(null);
+    }, []);
+
+    // Handle drop on grid cell
+    const handleGridCellDrop = useCallback((e: React.DragEvent, gridRow: number, gridCol: number) => {
+        e.preventDefault();
+
+        const pieceId = parseInt(e.dataTransfer.getData('text/plain'));
+        const piece = pieces.find(p => p.id === pieceId);
+
+        if (!piece) return;
+
+        // Check if cell is occupied
+        if (puzzleGrid[gridRow][gridCol]) return;
+
+        // Remove piece from its current position if it was placed
+        const newGrid = puzzleGrid.map(row => [...row]);
+        if (piece.currentGridPosition) {
+            newGrid[piece.currentGridPosition.row][piece.currentGridPosition.col] = null;
+        }
 
     // Place piece in new position
     newGrid[gridRow][gridCol] = piece;
@@ -523,21 +338,21 @@
     // 播放放置结束音效
     playSfx('dragEnd');
 
-    // Add to history
-    setMoveHistory(prev => [...prev, {
-      type: 'place',
-      pieceId,
-      from: oldPosition ? { row: oldPosition.row, col: oldPosition.col } : undefined,
-      to: { row: gridRow, col: gridCol }
-    }]);
-
-    setMoves(prev => prev + 1);
-
-    // Check for completion (only when pieces are in correct positions)
-    const allCorrectlyPlaced = newPieces.every(p => {
-      if (!p.currentGridPosition) return false;
-      return canPlacePiece(p, p.currentGridPosition.row, p.currentGridPosition.col);
-    });
+        // Add to history
+        setMoveHistory(prev => [...prev, {
+            type: 'place',
+            pieceId,
+            from: oldPosition ? { row: oldPosition.row, col: oldPosition.col } : undefined,
+            to: { row: gridRow, col: gridCol }
+        }]);
+
+        setMoves(prev => prev + 1);
+
+        // Check for completion (only when pieces are in correct positions)
+        const allCorrectlyPlaced = newPieces.every(p => {
+            if (!p.currentGridPosition) return false;
+            return canPlacePiece(p, p.currentGridPosition.row, p.currentGridPosition.col);
+        });
 
     if (allCorrectlyPlaced) {
       const timeElapsed = Math.floor((Date.now() - startTime) / 1000);
@@ -549,48 +364,6 @@
     }
   }, [pieces, puzzleGrid, canPlacePiece, moves, startTime, difficulty, onComplete, playSfx]);
 
-  // Handle drag over grid cell
-  const handleGridCellDragOver = useCallback((e: React.DragEvent) => {
-    e.preventDefault();
-    e.dataTransfer.dropEffect = 'move';
-  }, []);
-
-  // Handle grid cell click (select or remove piece)
-  const handleGridCellClick = useCallback((gridRow: number, gridCol: number) => {
-    const piece = puzzleGrid[gridRow][gridCol];
-    if (piece) {
-      // Select the piece
-      setSelectedPiece(piece.id);
-    }
-  }, [puzzleGrid]);
-
-  // Handle undo - FIXED to work with rotation properly
-  const handleUndo = useCallback(() => {
-    if (moveHistory.length === 0) return;
-
-    const lastMove = moveHistory[moveHistory.length - 1];
-    
-    if (lastMove.type === 'place') {
-      // Undo placement
-      const newGrid = puzzleGrid.map(row => [...row]);
-      const newPieces = [...pieces];
-      
-      if (lastMove.to) {
-        newGrid[lastMove.to.row][lastMove.to.col] = null;
-      }
-      
-      const pieceIndex = newPieces.findIndex(p => p.id === lastMove.pieceId);
-      if (pieceIndex !== -1) {
-        newPieces[pieceIndex] = {
-          ...newPieces[pieceIndex],
-          currentGridPosition: lastMove.from
-        };
-        
-        if (lastMove.from) {
-          newGrid[lastMove.from.row][lastMove.from.col] = newPieces[pieceIndex];
-=======
-    }, [pieces, puzzleGrid, canPlacePiece, moves, startTime, difficulty, onComplete]);
-
     // Handle drag over grid cell
     const handleGridCellDragOver = useCallback((e: React.DragEvent) => {
         e.preventDefault();
@@ -603,7 +376,6 @@
         if (piece) {
             // Select the piece
             setSelectedPiece(piece.id);
->>>>>>> 52912030
         }
     }, [puzzleGrid]);
 
