import React, { useState, useRef } from 'react';
import { motion } from 'motion/react';

const EDGE_OFFSET = 0;

interface PuzzleEdge {
    type: 'flat' | 'tab' | 'blank';
}

interface PuzzlePieceProps {
    id: number;
    position: { row: number; col: number };
    gridSize: number;
    rotation: number;
    imageUrl?: string;
    isPlaced: boolean;
    onPieceClick: (id: number) => void;
    onPieceRotate: (id: number) => void;
    onPieceDragStart?: (id: number) => void;
    onPieceDragEnd?: () => void;
    className?: string;
    edges: {
        top: PuzzleEdge;
        right: PuzzleEdge;
        bottom: PuzzleEdge;
        left: PuzzleEdge;
    };
    isDragging?: boolean;
    isSelected?: boolean;
    // 新增：由父组件传入的格子基准尺寸（px）
    cellSize?: number;
}

// Rotate edges for counter-clockwise rotation
function rotateEdges(edges: PuzzlePieceProps['edges'], rotations: number): PuzzlePieceProps['edges'] {
    const normalizedRotations = ((rotations % 4) + 4) % 4;

    switch (normalizedRotations) {
        case 0:
            return edges;
        case 1: // 90 degrees counter-clockwise
            return {
                top: edges.right,
                right: edges.bottom,
                bottom: edges.left,
                left: edges.top
            };
        case 2: // 180 degrees
            return {
                top: edges.bottom,
                right: edges.left,
                bottom: edges.top,
                left: edges.right
            };
        case 3: // 270 degrees counter-clockwise (or 90 clockwise)
            return {
                top: edges.left,
                right: edges.top,
                bottom: edges.right,
                left: edges.bottom
            };
        default:
            return edges;
    }
}

// Generate piece path with perfect semicircular tabs and blanks
function generatePiecePath(edges: PuzzlePieceProps['edges'], size: number = 120) {
    const center = size / 2;
    const tabRadius = size * 0.15; // Radius for perfect semicircles
    const edgeOffset = EDGE_OFFSET; // Small offset from edge for smoother connection
    const extendoffset = tabRadius;

    let path = '';

    // Start at top-left corner
    path += `M ${edgeOffset} ${edgeOffset}`;

    // Top edge
    if (edges.top.type === 'flat') {
        path += ` L ${size - edgeOffset} ${edgeOffset}`;
    } else {
        const tabStart = center - tabRadius;
        const tabEnd = center + tabRadius;
        const tabDirection = edges.top.type === 'tab' ? -tabRadius : tabRadius;

        // Line to start of semicircle
        path += ` L ${tabStart} ${edgeOffset}`;

        // Perfect semicircle using arc command
        // A rx ry x-axis-rotation large-arc-flag sweep-flag x y
        const sweepFlag = edges.top.type === 'tab' ? 0 : 1; // Controls direction of arc
        path += ` A ${tabRadius} ${tabRadius} 0 0 ${sweepFlag} ${tabEnd} ${edgeOffset}`;

        // Continue to corner
        path += ` L ${size - edgeOffset} ${edgeOffset}`;
    }

    // Right edge
    if (edges.right.type === 'flat') {
        path += ` L ${size - edgeOffset} ${size - edgeOffset}`;
    } else {
        const tabStart = center - tabRadius;
        const tabEnd = center + tabRadius;
        const tabDirection = edges.right.type === 'tab' ? tabRadius : -tabRadius;

        path += ` L ${size - edgeOffset} ${tabStart}`;

        const sweepFlag = edges.right.type === 'tab' ? 0 : 1;
        path += ` A ${tabRadius} ${tabRadius} 0 0 ${sweepFlag} ${size - edgeOffset} ${tabEnd}`;

        path += ` L ${size - edgeOffset} ${size - edgeOffset}`;
    }

    // Bottom edge
    if (edges.bottom.type === 'flat') {
        path += ` L ${edgeOffset} ${size - edgeOffset}`;
    } else {
        const tabStart = center + tabRadius;
        const tabEnd = center - tabRadius;
        const tabDirection = edges.bottom.type === 'tab' ? tabRadius : -tabRadius;

        path += ` L ${tabStart} ${size - edgeOffset}`;

        const sweepFlag = edges.bottom.type === 'tab' ? 0 : 1;
        path += ` A ${tabRadius} ${tabRadius} 0 0 ${sweepFlag} ${tabEnd} ${size - edgeOffset}`;

        path += ` L ${edgeOffset} ${size - edgeOffset}`;
    }

    // Left edge
    if (edges.left.type === 'flat') {
        path += ` L ${edgeOffset} ${edgeOffset}`;
    } else {
        const tabStart = center + tabRadius;
        const tabEnd = center - tabRadius;
        const tabDirection = edges.left.type === 'tab' ? -tabRadius : tabRadius;

        path += ` L ${edgeOffset} ${tabStart}`;

        const sweepFlag = edges.left.type === 'tab' ? 0 : 1;
        path += ` A ${tabRadius} ${tabRadius} 0 0 ${sweepFlag} ${edgeOffset} ${tabEnd}`;

        path += ` L ${edgeOffset} ${edgeOffset}`;
    }

    path += ' Z';
    return path;
}

export function PuzzlePiece({
    id,
    position,
    gridSize,
    rotation,
    imageUrl,
    isPlaced,
    onPieceClick,
    onPieceRotate,
    onPieceDragStart,
    onPieceDragEnd,
    className = '',
    edges,
    isDragging = false,
    isSelected = false,
    cellSize //新增项
}: PuzzlePieceProps) {
<<<<<<< HEAD
  const [isHovered, setIsHovered] = useState(false);
  const dragRef = useRef<HTMLDivElement>(null);

  const handleClick = (e: React.MouseEvent) => {
    e.stopPropagation();
    onPieceClick(id);
  };
  
  const handleRotate = (e: React.MouseEvent) => {
    e.stopPropagation();
    onPieceRotate(id);
  };

  const handleDragStart = (e: React.DragEvent) => {
    e.dataTransfer.setData('text/plain', id.toString());
    e.dataTransfer.effectAllowed = 'move';
    onPieceDragStart?.(id);
    
    // Create a custom drag image
    if (dragRef.current) {
      const rect = dragRef.current.getBoundingClientRect();
      e.dataTransfer.setDragImage(dragRef.current, rect.width / 2, rect.height / 2);
    }
  };

  const handleDragEnd = () => {
    onPieceDragEnd?.();
  };
  
  // Calculate piece size based on grid size
  const basePieceSize = 160;
  const scaleFactor = Math.max(0.6, 1 - (gridSize - 3) * 0.15);
  const pieceSize = Math.floor(basePieceSize * scaleFactor);

  
  // Generate piece path with original edges (no rotation applied to path)
  const piecePath = generatePiecePath(edges, pieceSize);
  
  // Calculate rotation in degrees, normalized to 0-360
  const normalizedRotation = ((rotation % 360) + 360) % 360;
  
  // Calculate tab extensions
  const tabRadius = pieceSize * 0.15;
  const viewBoxOffset = tabRadius;
  const extendedViewBoxSize = pieceSize + (tabRadius * 2);
  const sizeIncrease = extendedViewBoxSize - pieceSize; // 尺寸增加量
  const offsetAdjustment = sizeIncrease / 2; // 需要向上左移动的距离

  return (
    <motion.div
      ref={dragRef}
      className={`relative cursor-pointer select-none group ${className} ${
        isSelected ? '' : ''
      }`} // 完全移除透明度部分
      style={{
        width: extendedViewBoxSize,
        height: extendedViewBoxSize,
        // 补偿容器尺寸增加导致的位置偏移
        marginLeft: isPlaced ? `${-tabRadius - offsetAdjustment}px` : '0',
        marginTop: isPlaced ? `${-tabRadius - offsetAdjustment}px` : '0',
        overflow: 'visible',
        filter: isDragging ? 'drop-shadow(0 8px 16px rgba(0,0,0,0.3))' : 
                isHovered ? 'drop-shadow(0 4px 8px rgba(0,0,0,0.2))' : 
                'drop-shadow(0 2px 4px rgba(0,0,0,0.1))'
      }}
      draggable={true}
      onDragStart={handleDragStart}
      onDragEnd={handleDragEnd}
      onClick={handleClick}
      onMouseEnter={() => setIsHovered(true)}
      onMouseLeave={() => setIsHovered(false)}
      whileHover={{ scale: 1.05 }}
      whileTap={{ scale: 0.98 }}
      initial={{ opacity: 0, scale: 0.9 }}
      animate={{ 
        opacity: 1, 
        scale: 1
      }}
      transition={{ 
        duration: 0.2
      }}
    >
      <svg
        width={pieceSize}
        height={pieceSize}
        viewBox={`${-viewBoxOffset} ${-viewBoxOffset} ${extendedViewBoxSize} ${extendedViewBoxSize}`}
        className="absolute inset-0 pointer-events-none"
        style={{ 
          // Apply rotation to the entire SVG
          transform: `rotate(${normalizedRotation}deg)`,
          transformOrigin: 'center center',
          overflow: 'visible'
        }}
      >
        <defs>
          <clipPath id={`clip-${id}`}>
            <path d={piecePath} />
          </clipPath>
          {imageUrl && (
            <pattern
              id={`pattern-${id}`}
              patternUnits="userSpaceOnUse"
              width={extendedViewBoxSize}
              height={extendedViewBoxSize}
              x={-viewBoxOffset}
              y={-viewBoxOffset}
            >
              
              <image
                href={imageUrl}
                x={-(position.col * pieceSize) + viewBoxOffset}
                y={-(position.row * pieceSize) + viewBoxOffset}
                width={gridSize * pieceSize}
                height={gridSize * pieceSize}
                preserveAspectRatio="xMidYMid slice"
              />
            </pattern>
          )}
          
          {/* Enhanced shadow filter */}
          <filter id={`shadow-${id}`}>
            <feDropShadow dx="2" dy="2" stdDeviation="3" flood-opacity="0.3"/>
          </filter>
          
          {/* Selection glow filter */}
          <filter id={`glow-${id}`}>
            <feGaussianBlur stdDeviation="2" result="coloredBlur"/>
            <feMerge> 
              <feMergeNode in="coloredBlur"/>
              <feMergeNode in="SourceGraphic"/>
            </feMerge>
          </filter>
        </defs>
        
        <path
          d={piecePath}
          fill={imageUrl ? `url(#pattern-${id})` : `hsl(var(--primary) / 0.8)`}
          fillOpacity="1" // 添加这行
          stroke={isSelected ? "hsl(var(--puzzle-border))" : "hsl(var(--puzzle-border) / 0.6)"}
          strokeWidth={isSelected ? "3" : "2"}
          shapeRendering="crispEdges" // 添加这行
          filter={
            isSelected 
              ? `url(#glow-${id})` 
              : (isHovered ? `url(#shadow-${id})` : undefined)
          }
          className="transition-colors duration-150"
        />
        
        {!imageUrl && (
          <text
            x={pieceSize / 2}
            y={pieceSize / 2}
            textAnchor="middle"
            dominantBaseline="middle"
            className="fill-primary-foreground text-xs font-medium pointer-events-none"
            style={{ fontSize: `${Math.max(10, pieceSize * 0.12)}px` }}
          >
            {id + 1}
          </text>
        )}
      </svg>
      
      {/* Rotation button - only show on unplaced pieces when hovered */}
      {!isPlaced && (
        <motion.button
          onClick={handleRotate}
          className="absolute -top-1 -right-1 w-5 h-5 bg-primary text-primary-foreground rounded-full flex items-center justify-center text-xs hover:bg-primary/90 transition-colors shadow-lg border border-primary-foreground/20"
          style={{ fontSize: '9px' }}
          initial={{ opacity: 0, scale: 0 }}
          animate={{ 
            opacity: isHovered || isSelected ? 1 : 0, 
            scale: isHovered || isSelected ? 1 : 0 
          }}
          whileHover={{ scale: 1.1 }}
          whileTap={{ scale: 0.9 }}
          transition={{ duration: 0.15 }}
          title="逆时针旋转90°"
=======
    const [isHovered, setIsHovered] = useState(false);
    const dragRef = useRef<HTMLDivElement>(null);

    const handleClick = (e: React.MouseEvent) => {
        e.stopPropagation();
        onPieceClick(id);
    };

    const handleRotate = (e: React.MouseEvent) => {
        e.stopPropagation();
        onPieceRotate(id);
    };

    const handleDragStart = (e: React.DragEvent) => {
        e.dataTransfer.setData('text/plain', id.toString());
        e.dataTransfer.effectAllowed = 'move';
        onPieceDragStart?.(id);

        // Create a custom drag image
        if (dragRef.current) {
            // 计算当前元素大小（原始渲染占用）
            const rect = dragRef.current.getBoundingClientRect();

            // 克隆元素并插入到 body（移除所有 transform，固定位置且不可见）
            const clone = dragRef.current.cloneNode(true) as HTMLElement;
            clone.style.position = 'absolute';
            clone.style.top = '-9999px';
            clone.style.left = '-9999px';
            clone.style.transform = 'none';
            clone.style.margin = '0';
            clone.style.pointerEvents = 'none';
            // 确保克隆的尺寸为 extendedViewBoxSize（可选，通常 clone 已包含正确尺寸）
            clone.style.width = `${extendedViewBoxSize}px`;
            clone.style.height = `${extendedViewBoxSize}px`;

            document.body.appendChild(clone);

            // 使用克隆作为 drag image，偏移到中心
            e.dataTransfer.setDragImage(clone, Math.round(rect.width / 2), Math.round(rect.height / 2));

            // 在下一帧移除克隆（浏览器会在拖拽期间保留快照）
            requestAnimationFrame(() => {
                try { document.body.removeChild(clone); } catch (err) { /* ignore */ }
            });
        }
    };

    const handleDragEnd = () => {
        onPieceDragEnd?.();
    };

    // Calculate piece size based on grid size
    const basePieceSize = 160;
    const scaleFactor = Math.max(0.6, 1 - (gridSize - 3) * 0.15);
    const fallbackPieceSize = Math.floor(basePieceSize * scaleFactor);
    // 使用传入的 cellSize（优先），否则用原来的 fallback
    const pieceSize = typeof cellSize === 'number' ? cellSize : fallbackPieceSize;

    // Generate piece path with original edges (no rotation applied to path)
    const piecePath = generatePiecePath(edges, pieceSize);

    // Calculate rotation in degrees, normalized to 0-360
    const normalizedRotation = ((rotation % 360) + 360) % 360;

    // Calculate tab extensions
    const tabRadius = pieceSize * 0.15;
    const viewBoxOffset = tabRadius;
    const extendedViewBoxSize = pieceSize + (tabRadius * 2);

    return (
        <motion.div
            ref={dragRef}
            className={`absolute cursor-pointer select-none group ${className}`}
            style={{
                width: cellSize,
                height: cellSize,
                top: '-15%',
                left: '-13%',
                transform: `translate(-50%, -50%) rotate(${normalizedRotation}deg)`,
                overflow: 'visible',
                filter: isDragging ? 'drop-shadow(0 8px 16px rgba(0,0,0,0.3))' :
                    isHovered ? 'drop-shadow(0 4px 8px rgba(0,0,0,0.2))' :
                        'drop-shadow(0 2px 4px rgba(0,0,0,0.1))'
            }}
            draggable={true}
            onDragStart={handleDragStart}
            onDragEnd={handleDragEnd}
            onClick={handleClick}
            onMouseEnter={() => setIsHovered(true)}
            onMouseLeave={() => setIsHovered(false)}
            whileHover={{ scale: 1.05 }}
            whileTap={{ scale: 0.98 }}
            initial={{ opacity: 0, scale: 0.9 }}
            animate={{
                opacity: 1,
                scale: 1
            }}
            transition={{
                duration: 0.2
            }}
>>>>>>> 52912030
        >
            <svg
                width={extendedViewBoxSize}
                height={extendedViewBoxSize}
                viewBox={`${-viewBoxOffset} ${-viewBoxOffset} ${extendedViewBoxSize} ${extendedViewBoxSize}`}
                className="absolute inset-0 pointer-events-none"
                style={{
                    // Apply rotation to the entire SVG
                    transform: `rotate(${normalizedRotation}deg)`,
                    transformOrigin: 'center center',
                    overflow: 'visible'
                }}
            >
                <defs>
                    <clipPath id={`clip-${id}`}>
                        <path d={piecePath} />
                    </clipPath>
                    {imageUrl && (
                        <pattern
                            id={`pattern-${id}`}
                            patternUnits="userSpaceOnUse"
                            width={extendedViewBoxSize}
                            height={extendedViewBoxSize}
                            x={-viewBoxOffset}
                            y={-viewBoxOffset}
                        >

                            <image
                                href={imageUrl}
                                x={-(position.col * pieceSize)+12}
                                y={-(position.row * pieceSize)+16}
                                width={gridSize * pieceSize}
                                height={gridSize * pieceSize}
                                preserveAspectRatio="xMidYMid slice"
                            />
                        </pattern>
                    )}

                    {/* Enhanced shadow filter */}
                    <filter id={`shadow-${id}`}>
                        <feDropShadow dx="2" dy="2" stdDeviation="3" flood-opacity="0.3" />
                    </filter>

                    {/* Selection glow filter */}
                    <filter id={`glow-${id}`}>
                        <feGaussianBlur stdDeviation="2" result="coloredBlur" />
                        <feMerge>
                            <feMergeNode in="coloredBlur" />
                            <feMergeNode in="SourceGraphic" />
                        </feMerge>
                    </filter>
                </defs>

                <path
                    d={piecePath}
                    fill={imageUrl ? `url(#pattern-${id})` : `hsl(var(--primary) / 0.8)`}
                    fillOpacity="1" // 添加这行
                    stroke={isSelected ? "hsl(var(--primary))" : "hsl(var(--border))"}
                    strokeWidth={isSelected ? "2.5" : "1.5"}
                    shapeRendering="crispEdges" // 添加这行
                    filter={
                        isSelected
                            ? `url(#glow-${id})`
                            : (isHovered ? `url(#shadow-${id})` : undefined)
                    }
                    className="transition-colors duration-150"
                />

                {!imageUrl && (
                    <text
                        x={pieceSize / 2}
                        y={pieceSize / 2}
                        textAnchor="middle"
                        dominantBaseline="middle"
                        className="fill-primary-foreground text-xs font-medium pointer-events-none"
                        style={{ fontSize: `${Math.max(10, pieceSize * 0.12)}px` }}
                    >
                        {id + 1}
                    </text>
                )}
            </svg>

            {/* Rotation button - only show on unplaced pieces when hovered */}
            {!isPlaced && (
                <motion.button
                    onClick={handleRotate}
                    className="absolute -top-1 -right-1 w-5 h-5 bg-primary text-primary-foreground rounded-full flex items-center justify-center text-xs hover:bg-primary/90 transition-colors shadow-lg border border-primary-foreground/20"
                    style={{ fontSize: '9px' }}
                    initial={{ opacity: 0, scale: 0 }}
                    animate={{
                        opacity: isHovered || isSelected ? 1 : 0,
                        scale: isHovered || isSelected ? 1 : 0
                    }}
                    whileHover={{ scale: 1.1 }}
                    whileTap={{ scale: 0.9 }}
                    transition={{ duration: 0.15 }}
                    title="逆时针旋转90°"
                >
                    ↺
                </motion.button>
            )}

            {/* Selection highlight */}
            {isSelected && (
                <div
                    className="absolute bg-primary/5 rounded-sm pointer-events-none"
                    style={{
                        left: `${tabRadius - EDGE_OFFSET}px`,     // 从左边偏移 tabRadius - edgeOffset
                        top: `${tabRadius - EDGE_OFFSET}px`,      // 从顶部偏移 tabRadius - edgeOffset
                        width: `${pieceSize}px`,    // 原始拼图块尺寸
                        height: `${pieceSize}px`    // 原始拼图块尺寸
                    }}
                />
            )}
        </motion.div>
    );
}

// Export the rotateEdges function for use in other components
export { rotateEdges };<|MERGE_RESOLUTION|>--- conflicted
+++ resolved
@@ -165,186 +165,6 @@
     isSelected = false,
     cellSize //新增项
 }: PuzzlePieceProps) {
-<<<<<<< HEAD
-  const [isHovered, setIsHovered] = useState(false);
-  const dragRef = useRef<HTMLDivElement>(null);
-
-  const handleClick = (e: React.MouseEvent) => {
-    e.stopPropagation();
-    onPieceClick(id);
-  };
-  
-  const handleRotate = (e: React.MouseEvent) => {
-    e.stopPropagation();
-    onPieceRotate(id);
-  };
-
-  const handleDragStart = (e: React.DragEvent) => {
-    e.dataTransfer.setData('text/plain', id.toString());
-    e.dataTransfer.effectAllowed = 'move';
-    onPieceDragStart?.(id);
-    
-    // Create a custom drag image
-    if (dragRef.current) {
-      const rect = dragRef.current.getBoundingClientRect();
-      e.dataTransfer.setDragImage(dragRef.current, rect.width / 2, rect.height / 2);
-    }
-  };
-
-  const handleDragEnd = () => {
-    onPieceDragEnd?.();
-  };
-  
-  // Calculate piece size based on grid size
-  const basePieceSize = 160;
-  const scaleFactor = Math.max(0.6, 1 - (gridSize - 3) * 0.15);
-  const pieceSize = Math.floor(basePieceSize * scaleFactor);
-
-  
-  // Generate piece path with original edges (no rotation applied to path)
-  const piecePath = generatePiecePath(edges, pieceSize);
-  
-  // Calculate rotation in degrees, normalized to 0-360
-  const normalizedRotation = ((rotation % 360) + 360) % 360;
-  
-  // Calculate tab extensions
-  const tabRadius = pieceSize * 0.15;
-  const viewBoxOffset = tabRadius;
-  const extendedViewBoxSize = pieceSize + (tabRadius * 2);
-  const sizeIncrease = extendedViewBoxSize - pieceSize; // 尺寸增加量
-  const offsetAdjustment = sizeIncrease / 2; // 需要向上左移动的距离
-
-  return (
-    <motion.div
-      ref={dragRef}
-      className={`relative cursor-pointer select-none group ${className} ${
-        isSelected ? '' : ''
-      }`} // 完全移除透明度部分
-      style={{
-        width: extendedViewBoxSize,
-        height: extendedViewBoxSize,
-        // 补偿容器尺寸增加导致的位置偏移
-        marginLeft: isPlaced ? `${-tabRadius - offsetAdjustment}px` : '0',
-        marginTop: isPlaced ? `${-tabRadius - offsetAdjustment}px` : '0',
-        overflow: 'visible',
-        filter: isDragging ? 'drop-shadow(0 8px 16px rgba(0,0,0,0.3))' : 
-                isHovered ? 'drop-shadow(0 4px 8px rgba(0,0,0,0.2))' : 
-                'drop-shadow(0 2px 4px rgba(0,0,0,0.1))'
-      }}
-      draggable={true}
-      onDragStart={handleDragStart}
-      onDragEnd={handleDragEnd}
-      onClick={handleClick}
-      onMouseEnter={() => setIsHovered(true)}
-      onMouseLeave={() => setIsHovered(false)}
-      whileHover={{ scale: 1.05 }}
-      whileTap={{ scale: 0.98 }}
-      initial={{ opacity: 0, scale: 0.9 }}
-      animate={{ 
-        opacity: 1, 
-        scale: 1
-      }}
-      transition={{ 
-        duration: 0.2
-      }}
-    >
-      <svg
-        width={pieceSize}
-        height={pieceSize}
-        viewBox={`${-viewBoxOffset} ${-viewBoxOffset} ${extendedViewBoxSize} ${extendedViewBoxSize}`}
-        className="absolute inset-0 pointer-events-none"
-        style={{ 
-          // Apply rotation to the entire SVG
-          transform: `rotate(${normalizedRotation}deg)`,
-          transformOrigin: 'center center',
-          overflow: 'visible'
-        }}
-      >
-        <defs>
-          <clipPath id={`clip-${id}`}>
-            <path d={piecePath} />
-          </clipPath>
-          {imageUrl && (
-            <pattern
-              id={`pattern-${id}`}
-              patternUnits="userSpaceOnUse"
-              width={extendedViewBoxSize}
-              height={extendedViewBoxSize}
-              x={-viewBoxOffset}
-              y={-viewBoxOffset}
-            >
-              
-              <image
-                href={imageUrl}
-                x={-(position.col * pieceSize) + viewBoxOffset}
-                y={-(position.row * pieceSize) + viewBoxOffset}
-                width={gridSize * pieceSize}
-                height={gridSize * pieceSize}
-                preserveAspectRatio="xMidYMid slice"
-              />
-            </pattern>
-          )}
-          
-          {/* Enhanced shadow filter */}
-          <filter id={`shadow-${id}`}>
-            <feDropShadow dx="2" dy="2" stdDeviation="3" flood-opacity="0.3"/>
-          </filter>
-          
-          {/* Selection glow filter */}
-          <filter id={`glow-${id}`}>
-            <feGaussianBlur stdDeviation="2" result="coloredBlur"/>
-            <feMerge> 
-              <feMergeNode in="coloredBlur"/>
-              <feMergeNode in="SourceGraphic"/>
-            </feMerge>
-          </filter>
-        </defs>
-        
-        <path
-          d={piecePath}
-          fill={imageUrl ? `url(#pattern-${id})` : `hsl(var(--primary) / 0.8)`}
-          fillOpacity="1" // 添加这行
-          stroke={isSelected ? "hsl(var(--puzzle-border))" : "hsl(var(--puzzle-border) / 0.6)"}
-          strokeWidth={isSelected ? "3" : "2"}
-          shapeRendering="crispEdges" // 添加这行
-          filter={
-            isSelected 
-              ? `url(#glow-${id})` 
-              : (isHovered ? `url(#shadow-${id})` : undefined)
-          }
-          className="transition-colors duration-150"
-        />
-        
-        {!imageUrl && (
-          <text
-            x={pieceSize / 2}
-            y={pieceSize / 2}
-            textAnchor="middle"
-            dominantBaseline="middle"
-            className="fill-primary-foreground text-xs font-medium pointer-events-none"
-            style={{ fontSize: `${Math.max(10, pieceSize * 0.12)}px` }}
-          >
-            {id + 1}
-          </text>
-        )}
-      </svg>
-      
-      {/* Rotation button - only show on unplaced pieces when hovered */}
-      {!isPlaced && (
-        <motion.button
-          onClick={handleRotate}
-          className="absolute -top-1 -right-1 w-5 h-5 bg-primary text-primary-foreground rounded-full flex items-center justify-center text-xs hover:bg-primary/90 transition-colors shadow-lg border border-primary-foreground/20"
-          style={{ fontSize: '9px' }}
-          initial={{ opacity: 0, scale: 0 }}
-          animate={{ 
-            opacity: isHovered || isSelected ? 1 : 0, 
-            scale: isHovered || isSelected ? 1 : 0 
-          }}
-          whileHover={{ scale: 1.1 }}
-          whileTap={{ scale: 0.9 }}
-          transition={{ duration: 0.15 }}
-          title="逆时针旋转90°"
-=======
     const [isHovered, setIsHovered] = useState(false);
     const dragRef = useRef<HTMLDivElement>(null);
 
@@ -445,7 +265,6 @@
             transition={{
                 duration: 0.2
             }}
->>>>>>> 52912030
         >
             <svg
                 width={extendedViewBoxSize}
