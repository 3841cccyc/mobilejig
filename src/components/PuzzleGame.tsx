--- conflicted
+++ resolved
@@ -4,12 +4,8 @@
 import { Button } from './ui/button';
 import { Badge } from './ui/badge';
 import { Card, CardContent } from './ui/card';
-<<<<<<< HEAD
-import { Sparkles, Trophy, Home, RotateCcw, Undo2, RotateCw, X } from 'lucide-react';
+import { RotateCcw, Undo2, RotateCw, X } from 'lucide-react';
 import { useSettings } from '../context/SettingsContext';
-=======
-import { RotateCcw, Undo2, RotateCw, X } from 'lucide-react';
->>>>>>> 8b91050f
 
 interface PuzzleEdge {
     type: 'flat' | 'tab' | 'blank';
@@ -113,57 +109,6 @@
   // 使用设置上下文获取音效功能
   const { playSfx } = useSettings();
 
-    // Calculate dynamic sizing
-    const basePieceSize = 120;
-    const scaleFactor = Math.max(0.6, 1 - (gridSize - 3) * 0.15);
-    const pieceSize = Math.floor(basePieceSize * scaleFactor);
-    const gridCellSize = pieceSize; // Add padding for grid cells
-    const puzzleAreaSize = gridSize * gridCellSize;
-
-    // Check if two pieces can connect
-    const canConnect = useCallback((piece1: GamePiece, piece2: GamePiece, direction: 'top' | 'right' | 'bottom' | 'left'): boolean => {
-        const oppositeDirection = {
-            top: 'bottom',
-            right: 'left',
-            bottom: 'top',
-            left: 'right'
-        };
-
-<<<<<<< HEAD
-        // Get actual edges after rotation
-        const rotationSteps1 = Math.floor(piece1.rotation / 90);
-        const rotationSteps2 = Math.floor(piece2.rotation / 90);
-        const actualEdges1 = rotateEdges(piece1.originalEdges, rotationSteps1);
-        const actualEdges2 = rotateEdges(piece2.originalEdges, rotationSteps2);
-
-        const edge1 = actualEdges1[direction];
-        const edge2 = actualEdges2[oppositeDirection[direction] as keyof typeof actualEdges2];
-
-        // Tab connects to blank, flat connects to flat
-        if (edge1.type === 'flat' && edge2.type === 'flat') return true;
-        if (edge1.type === 'tab' && edge2.type === 'blank') return true;
-        if (edge1.type === 'blank' && edge2.type === 'tab') return true;
-
-        return false;
-    }, []);
-
-    // Get rotated position based on rotation angle
-    function getRotatedPosition(originalPos: { row: number; col: number }, rotation: number, gridSize: number) {
-        const normalizedRotation = ((rotation % 360) + 360) % 360;
-        const { row, col } = originalPos;
-
-        switch (normalizedRotation) {
-            case 0:
-                return { row, col };
-            case 90:
-                return { row: col, col: gridSize - 1 - row };
-            case 180:
-                return { row: gridSize - 1 - row, col: gridSize - 1 - col };
-            case 270:
-                return { row: gridSize - 1 - col, col: row };
-            default:
-                return { row, col };
-=======
   // Reset game when imageUrl changes (new level)
   useEffect(() => {
     if (imageUrl) {
@@ -180,85 +125,55 @@
     }
   }, [imageUrl, gridSize]);
 
-  // Calculate dynamic sizing
-  const basePieceSize = 120;
-  const scaleFactor = Math.max(0.6, 1 - (gridSize - 3) * 0.15);
-  const pieceSize = Math.floor(basePieceSize * scaleFactor);
-  const gridCellSize = pieceSize; // Add padding for grid cells
-  const puzzleAreaSize = gridSize * gridCellSize;
-
-  // Check if two pieces can connect
-  const canConnect = useCallback((piece1: GamePiece, piece2: GamePiece, direction: 'top' | 'right' | 'bottom' | 'left'): boolean => {
-    const oppositeDirection = {
-      top: 'bottom',
-      right: 'left', 
-      bottom: 'top',
-      left: 'right'
-    };
-    
-    // Get actual edges after rotation
-    const rotationSteps1 = Math.floor(piece1.rotation / 90);
-    const rotationSteps2 = Math.floor(piece2.rotation / 90);
-    const actualEdges1 = rotateEdges(piece1.originalEdges, rotationSteps1);
-    const actualEdges2 = rotateEdges(piece2.originalEdges, rotationSteps2);
-    
-    const edge1 = actualEdges1[direction];
-    const edge2 = actualEdges2[oppositeDirection[direction] as keyof typeof actualEdges2];
-    
-    // Tab connects to blank, flat connects to flat
-    if (edge1.type === 'flat' && edge2.type === 'flat') return true;
-    if (edge1.type === 'tab' && edge2.type === 'blank') return true;
-    if (edge1.type === 'blank' && edge2.type === 'tab') return true;
-    
-    return false;
-  }, []);
-
-  // Get rotated position based on rotation angle
-  function getRotatedPosition(originalPos: { row: number; col: number }, rotation: number, gridSize: number) {
-    const normalizedRotation = ((rotation % 360) + 360) % 360;
-    const { row, col } = originalPos;
-    
-    switch (normalizedRotation) {
-      case 0:
-        return { row, col };
-      case 90:
-        return { row: col, col: gridSize - 1 - row };
-      case 180:
-        return { row: gridSize - 1 - row, col: gridSize - 1 - col };
-      case 270:
-        return { row: gridSize - 1 - col, col: row };
-      default:
-        return { row, col };
-    }
-  }
-
-  // Check if piece can be placed at grid position
-  const canPlacePiece = useCallback((piece: GamePiece, gridRow: number, gridCol: number): boolean => {
-    // Check if position matches piece's correct position with current rotation
-    const rotatedPosition = getRotatedPosition(piece.position, piece.rotation, gridSize);
-    if (rotatedPosition.row !== gridRow || rotatedPosition.col !== gridCol) {
-      return false;
-    }
-
-    // Check connections with adjacent pieces
-    const directions = [
-      { row: -1, col: 0, direction: 'top' as const },
-      { row: 0, col: 1, direction: 'right' as const },
-      { row: 1, col: 0, direction: 'bottom' as const },
-      { row: 0, col: -1, direction: 'left' as const }
-    ];
-
-    for (const { row: dRow, col: dCol, direction } of directions) {
-      const adjacentRow = gridRow + dRow;
-      const adjacentCol = gridCol + dCol;
-      
-      if (adjacentRow >= 0 && adjacentRow < gridSize && 
-          adjacentCol >= 0 && adjacentCol < gridSize) {
-        const adjacentPiece = puzzleGrid[adjacentRow][adjacentCol];
-        
-        if (adjacentPiece && !canConnect(piece, adjacentPiece, direction)) {
-          return false;
->>>>>>> 8b91050f
+    // Calculate dynamic sizing
+    const basePieceSize = 120;
+    const scaleFactor = Math.max(0.6, 1 - (gridSize - 3) * 0.15);
+    const pieceSize = Math.floor(basePieceSize * scaleFactor);
+    const gridCellSize = pieceSize; // Add padding for grid cells
+    const puzzleAreaSize = gridSize * gridCellSize;
+
+    // Check if two pieces can connect
+    const canConnect = useCallback((piece1: GamePiece, piece2: GamePiece, direction: 'top' | 'right' | 'bottom' | 'left'): boolean => {
+        const oppositeDirection = {
+            top: 'bottom',
+            right: 'left',
+            bottom: 'top',
+            left: 'right'
+        };
+
+        // Get actual edges after rotation
+        const rotationSteps1 = Math.floor(piece1.rotation / 90);
+        const rotationSteps2 = Math.floor(piece2.rotation / 90);
+        const actualEdges1 = rotateEdges(piece1.originalEdges, rotationSteps1);
+        const actualEdges2 = rotateEdges(piece2.originalEdges, rotationSteps2);
+
+        const edge1 = actualEdges1[direction];
+        const edge2 = actualEdges2[oppositeDirection[direction] as keyof typeof actualEdges2];
+
+        // Tab connects to blank, flat connects to flat
+        if (edge1.type === 'flat' && edge2.type === 'flat') return true;
+        if (edge1.type === 'tab' && edge2.type === 'blank') return true;
+        if (edge1.type === 'blank' && edge2.type === 'tab') return true;
+
+        return false;
+    }, []);
+
+    // Get rotated position based on rotation angle
+    function getRotatedPosition(originalPos: { row: number; col: number }, rotation: number, gridSize: number) {
+        const normalizedRotation = ((rotation % 360) + 360) % 360;
+        const { row, col } = originalPos;
+
+        switch (normalizedRotation) {
+            case 0:
+                return { row, col };
+            case 90:
+                return { row: col, col: gridSize - 1 - row };
+            case 180:
+                return { row: gridSize - 1 - row, col: gridSize - 1 - col };
+            case 270:
+                return { row: gridSize - 1 - col, col: row };
+            default:
+                return { row, col };
         }
     }
 
@@ -547,19 +462,19 @@
         return Math.floor((baseScore + timeBonus + moveBonus) * difficultyMultiplier);
     }
 
-    // Reset game
-    const handleReset = useCallback(() => {
-        const newPieces = generatePuzzlePieces(gridSize);
-        setPieces(newPieces);
-        setPuzzleGrid(Array(gridSize).fill(null).map(() => Array(gridSize).fill(null)));
-        setSelectedPiece(null);
-        setDraggedPiece(null);
-        setGameCompleted(false);
-        setScore(0);
-        setMoves(0);
-        setMoveHistory([]);
-        setShowCompletionDialog(false);
-    }, [gridSize]);
+  // Reset game
+  const handleReset = useCallback(() => {
+    const newPieces = generatePuzzlePieces(gridSize);
+    setPieces(newPieces);
+    setPuzzleGrid(Array(gridSize).fill(null).map(() => Array(gridSize).fill(null)));
+    setSelectedPiece(null);
+    setDraggedPiece(null);
+    setGameCompleted(false);
+    setScore(0);
+    setMoves(0);
+    setMoveHistory([]);
+    setStartTime(Date.now()); // Reset start time
+  }, [gridSize]);
 
     // Get pieces not placed on grid
     const unplacedPieces = pieces.filter(piece => !piece.currentGridPosition);
@@ -629,7 +544,6 @@
                         </div>
                     </div>
 
-<<<<<<< HEAD
                     {/* Bottom Controls */}
                     <div className="absolute -bottom-4 -right-4 flex gap-2">
                         <Button
@@ -652,197 +566,6 @@
                             重置
                         </Button>
                     </div>
-=======
-  // Reset game
-  const handleReset = useCallback(() => {
-    const newPieces = generatePuzzlePieces(gridSize);
-    setPieces(newPieces);
-    setPuzzleGrid(Array(gridSize).fill(null).map(() => Array(gridSize).fill(null)));
-    setSelectedPiece(null);
-    setDraggedPiece(null);
-    setGameCompleted(false);
-    setScore(0);
-    setMoves(0);
-    setMoveHistory([]);
-    setStartTime(Date.now()); // Reset start time
-  }, [gridSize]);
-
-  // Get pieces not placed on grid
-  const unplacedPieces = pieces.filter(piece => !piece.currentGridPosition);
-  const selectedPieceData = selectedPiece !== null ? pieces.find(p => p.id === selectedPiece) : null;
-
-  return (
-    <div className="flex flex-1 min-h-0">
-      {/* Central Puzzle Area - Enlarged */}
-      <div className="flex-1 flex items-center justify-center p-6">
-        <div className="relative">
-          {/* Puzzle Grid */}
-          <div className="bg-card/95 backdrop-blur-sm rounded-lg p-6 shadow-xl">
-            <div 
-              className={`grid gap-0 ${
-                gridSize === 3 ? 'grid-cols-3' :
-                gridSize === 4 ? 'grid-cols-4' : 'grid-cols-5'
-              }`}
-              style={{ 
-                width: `${puzzleAreaSize}px`,
-                height: `${puzzleAreaSize}px`
-              }}
-            >
-              {Array.from({ length: gridSize * gridSize }).map((_, index) => {
-                const row = Math.floor(index / gridSize);
-                const col = index % gridSize;
-                const piece = puzzleGrid[row][col];
-                const isCorrectPlacement = piece ? canPlacePiece(piece, row, col) : false;
-                const isSelected = piece && selectedPiece === piece.id;
-                
-                return (
-                  <div
-                    key={index}
-                    className={`border-0 border-dashed flex items-center justify-center cursor-pointer transition-all duration-150 relative ${
-                      isSelected
-                        ? 'border-primary bg-primary/10'
-                        : piece && isCorrectPlacement 
-                        ? 'border-green-400/60 bg-green-50/30' 
-                        : piece 
-                        ? 'border-red-400/60 bg-red-50/30'
-                        : 'border-muted-foreground/30 hover:border-muted-foreground/60'
-                    }`}
-                    style={{
-                      width: `${gridCellSize}px`,
-                      height: `${gridCellSize}px`
-                    }}
-                    onClick={() => handleGridCellClick(row, col)}
-                    onDrop={(e) => handleGridCellDrop(e, row, col)}
-                    onDragOver={handleGridCellDragOver}
-                  >
-                    {piece && (
-                      <PuzzlePiece
-                        id={piece.id}
-                        position={piece.position}
-                        gridSize={gridSize}
-                        rotation={piece.rotation}
-                        imageUrl={imageUrl}
-                        isPlaced={true}
-                        onPieceClick={handlePieceClick}
-                        onPieceRotate={handlePieceRotate}
-                        onPieceDragStart={handlePieceDragStart}
-                        onPieceDragEnd={handlePieceDragEnd}
-                        edges={piece.originalEdges}
-                        isSelected={selectedPiece === piece.id}
-                        className=""
-                      />
-                    )}
-                    
-                    {/* Drop zone indicator */}
-                    {!piece && (
-                      <div className="w-full h-full rounded-lg bg-muted/30 opacity-0 transition-opacity duration-200 hover:opacity-100" />
-                    )}
-                  </div>
-                );
-              })}
-            </div>
-          </div>
-
-          {/* Bottom Controls */}
-          <div className="absolute -bottom-4 -right-4 flex gap-2">
-            <Button
-              onClick={handleUndo}
-              disabled={moveHistory.length === 0}
-              size="sm"
-              variant="outline"
-              className="bg-card/95 backdrop-blur-sm shadow-lg"
-            >
-              <Undo2 className="size-4 mr-2" />
-              撤销
-            </Button>
-            <Button
-              onClick={handleReset}
-              size="sm"
-              variant="outline"
-              className="bg-card/95 backdrop-blur-sm shadow-lg"
-            >
-              <RotateCcw className="size-4 mr-2" />
-              重置
-            </Button>
-          </div>
-        </div>
-      </div>
-
-      {/* Right Side Panel - Enlarged */}
-      <div className="w-[480px] p-4 bg-card/95 backdrop-blur-sm border-l border-border space-y-4 min-h-0 flex flex-col">
-        {/* Selected Piece Controls */}
-        {selectedPieceData && (
-          <Card className="flex-shrink-0">
-            <CardContent className="p-4">
-              <h3 className="font-medium mb-3">选中拼图块 #{selectedPieceData.id + 1}</h3>
-              <div className="flex flex-col gap-2">
-                <Button
-                  onClick={handleRotateSelected}
-                  variant="outline"
-                  className="w-full justify-start"
-                >
-                  <RotateCw className="size-4 mr-2" />
-                  逆时针旋转 90°
-                </Button>
-                {selectedPieceData.currentGridPosition && (
-                  <Button
-                    onClick={handleRemoveSelected}
-                    variant="outline"
-                    className="w-full justify-start text-destructive hover:text-destructive"
-                  >
-                    <X className="size-4 mr-2" />
-                    移除拼图块
-                  </Button>
-                )}
-              </div>
-              <div className="mt-3 text-xs text-muted-foreground">
-                <p>状态: {selectedPieceData.currentGridPosition ? '已放置' : '未放置'}</p>
-                <p>旋转: {selectedPieceData.rotation}°</p>
-                {selectedPieceData.currentGridPosition && (
-                  <p>位置: ({selectedPieceData.currentGridPosition.row + 1}, {selectedPieceData.currentGridPosition.col + 1})</p>
-                )}
-              </div>
-            </CardContent>
-          </Card>
-        )}
-
-        {/* Piece Storage */}
-        <Card className="flex-1 min-h-0">
-          <CardContent className="p-4 h-full flex flex-col">
-            <h3 className="font-medium mb-4 flex-shrink-0">拼图块存储 (剩余 {unplacedPieces.length} 块)</h3>
-            <div 
-              className="grid gap-0 overflow-y-auto flex-1"
-              style={{ 
-                gridTemplateColumns: `repeat(${Math.min(5, Math.ceil(Math.sqrt(unplacedPieces.length)))}, 1fr)`,
-                gridAutoRows: 'min-content'
-              }}
-            >
-              {unplacedPieces.map((piece) => (
-                <div
-                  key={piece.id}
-                  className="relative flex items-center justify-center"
-                  style={{ 
-                    aspectRatio: '1',
-                    minHeight: `${Math.max(60, pieceSize * 0.8)}px`,
-                    overflow: 'visible'
-                  }}
-                >
-                  <PuzzlePiece
-                    id={piece.id}
-                    position={piece.position}
-                    gridSize={gridSize}
-                    rotation={piece.rotation}
-                    imageUrl={imageUrl}
-                    isPlaced={false}
-                    onPieceClick={handlePieceClick}
-                    onPieceRotate={handlePieceRotate}
-                    onPieceDragStart={handlePieceDragStart}
-                    onPieceDragEnd={handlePieceDragEnd}
-                    edges={piece.originalEdges}
-                    isSelected={selectedPiece === piece.id}
-                    isDragging={draggedPiece === piece.id}
-                  />
->>>>>>> 8b91050f
                 </div>
             </div>
 
@@ -949,125 +672,6 @@
                     </CardContent>
                 </Card>
             </div>
-<<<<<<< HEAD
-
-            {/* Completion Dialog */}
-            <AnimatePresence>
-                {showCompletionDialog && (
-                    <Dialog open={showCompletionDialog} onOpenChange={setShowCompletionDialog}>
-                        <DialogContent className="sm:max-w-md">
-                            <motion.div
-                                initial={{ scale: 0.8, opacity: 0 }}
-                                animate={{ scale: 1, opacity: 1 }}
-                                exit={{ scale: 0.8, opacity: 0 }}
-                                transition={{ duration: 0.3 }}
-                            >
-                                <DialogHeader>
-                                    <DialogTitle className="flex items-center gap-2 text-2xl">
-                                        <motion.div
-                                            animate={{
-                                                rotate: [0, 360],
-                                                scale: [1, 1.2, 1]
-                                            }}
-                                            transition={{
-                                                duration: 2,
-                                                repeat: Infinity,
-                                                ease: "easeInOut"
-                                            }}
-                                        >
-                                            <Trophy className="size-8 text-yellow-500" />
-                                        </motion.div>
-                                        🎉 拼图完成！
-                                    </DialogTitle>
-                                </DialogHeader>
-
-                                <div className="space-y-6 text-center">
-                                    {/* Animated sparkles */}
-                                    <div className="relative">
-                                        {[...Array(6)].map((_, i) => (
-                                            <motion.div
-                                                key={i}
-                                                className="absolute"
-                                                style={{
-                                                    left: `${20 + i * 15}%`,
-                                                    top: `${10 + (i % 2) * 20}%`
-                                                }}
-                                                animate={{
-                                                    scale: [0, 1, 0],
-                                                    rotate: [0, 180, 360],
-                                                    opacity: [0, 1, 0]
-                                                }}
-                                                transition={{
-                                                    duration: 2,
-                                                    repeat: Infinity,
-                                                    delay: i * 0.2,
-                                                    ease: "easeInOut"
-                                                }}
-                                            >
-                                                <Sparkles className="size-4 text-yellow-400" />
-                                            </motion.div>
-                                        ))}
-
-                                        <div className="py-8">
-                                            <motion.div
-                                                initial={{ scale: 0 }}
-                                                animate={{ scale: 1 }}
-                                                transition={{ delay: 0.5, duration: 0.5, type: "spring" }}
-                                                className="text-4xl font-mono text-primary"
-                                            >
-                                                {score.toLocaleString()}
-                                            </motion.div>
-                                            <p className="text-sm text-muted-foreground">最终分数</p>
-                                            <div className="flex justify-center gap-4 mt-4 text-xs">
-                                                <Badge variant="outline">
-                                                    {moves} 步完成
-                                                </Badge>
-                                                <Badge variant="outline">
-                                                    {Math.floor((Date.now() - startTime) / 1000)} 秒
-                                                </Badge>
-                                            </div>
-                                        </div>
-                                    </div>
-
-                                    <div className="space-y-3">
-                                        <div className="flex gap-2">
-                                            <Button
-                                                onClick={handleReset}
-                                                className="flex-1 bg-primary hover:bg-primary/90"
-                                            >
-                                                再玩一次
-                                            </Button>
-                                            <Button
-                                                onClick={() => onNavigate?.('difficulty')}
-                                                variant="outline"
-                                                className="flex-1"
-                                            >
-                                                更改难度
-                                            </Button>
-                                        </div>
-                                        <Button
-                                            onClick={() => onNavigate?.('home')}
-                                            variant="ghost"
-                                            className="w-full"
-                                        >
-                                            <Home className="size-4 mr-2" />
-                                            返回主页
-                                        </Button>
-                                    </div>
-                                </div>
-                            </motion.div>
-                        </DialogContent>
-                    </Dialog>
-                )}
-            </AnimatePresence>
         </div>
     );
-=======
-          </CardContent>
-        </Card>
-      </div>
-
-    </div>
-  );
->>>>>>> 8b91050f
 }