--- conflicted
+++ resolved
@@ -10,107 +10,6 @@
 }
 
 export function Homepage({ onNavigate }: HomepageProps) {
-<<<<<<< HEAD
-  return (
-    <div className="min-h-screen flex items-center justify-center p-8">
-      <div className="max-w-4xl w-full">
-        {/* Main Title */}
-        <div className="text-center mb-12">
-          <div className="flex items-center justify-center mb-6">
-            <Gamepad2 className="size-16 text-primary-foreground mr-4" />
-            <h1 className="text-6xl" style={{ color: 'hsl(var(--text-primary))' }}>拼图工作室</h1>
-          </div>
-          <p className="text-xl max-w-2xl mx-auto" style={{ color: 'hsl(var(--text-secondary))' }}>
-            欢迎来到终极游戏体验。创建、游玩并在富有挑战性的拼图游戏中竞争。
-          </p>
-        </div>
-
-        {/* Navigation Cards */}
-        <div className="grid grid-cols-1 md:grid-cols-2 lg:grid-cols-4 gap-6">
-          <Card className="bg-card/90 backdrop-blur-sm hover:bg-card/95 transition-all duration-300 cursor-pointer group" style={{ backgroundColor: 'hsl(var(--card-bg) / 0.9)' }}>
-            <CardHeader className="text-center">
-              <div className="mx-auto bg-primary rounded-full p-4 mb-4 group-hover:scale-110 transition-transform">
-                <Play className="size-8 text-primary-foreground" />
-              </div>
-              <CardTitle style={{ color: 'hsl(var(--text-primary))' }}>开始游戏</CardTitle>
-              <CardDescription style={{ color: 'hsl(var(--text-muted))' }}>
-                选择您喜欢的难度开始新游戏
-              </CardDescription>
-            </CardHeader>
-            <CardContent>
-              <Button 
-                className="w-full" 
-                onClick={() => onNavigate('difficulty')}
-              >
-                开始游玩
-              </Button>
-            </CardContent>
-          </Card>
-
-          <Card className="bg-card/90 backdrop-blur-sm hover:bg-card/95 transition-all duration-300 cursor-pointer group" style={{ backgroundColor: 'hsl(var(--card-bg) / 0.9)' }}>
-            <CardHeader className="text-center">
-              <div className="mx-auto bg-primary rounded-full p-4 mb-4 group-hover:scale-110 transition-transform">
-                <Trophy className="size-8 text-primary-foreground" />
-              </div>
-              <CardTitle style={{ color: 'hsl(var(--text-primary))' }}>排行榜</CardTitle>
-              <CardDescription style={{ color: 'hsl(var(--text-muted))' }}>
-                查看最高分数并与其他玩家竞争
-              </CardDescription>
-            </CardHeader>
-            <CardContent>
-              <Button 
-                variant="outline" 
-                className="w-full"
-                onClick={() => onNavigate('leaderboard')}
-              >
-                查看分数
-              </Button>
-            </CardContent>
-          </Card>
-
-          <Card className="bg-card/90 backdrop-blur-sm hover:bg-card/95 transition-all duration-300 cursor-pointer group" style={{ backgroundColor: 'hsl(var(--card-bg) / 0.9)' }}>
-            <CardHeader className="text-center">
-              <div className="mx-auto bg-primary rounded-full p-4 mb-4 group-hover:scale-110 transition-transform">
-                <Edit3 className="size-8 text-primary-foreground" />
-              </div>
-              <CardTitle style={{ color: 'hsl(var(--text-primary))' }}>关卡编辑器</CardTitle>
-              <CardDescription style={{ color: 'hsl(var(--text-muted))' }}>
-                创建和自定义您自己的关卡
-              </CardDescription>
-            </CardHeader>
-            <CardContent>
-              <Button 
-                variant="outline" 
-                className="w-full"
-                onClick={() => onNavigate('editorDifficulty')}
-              >
-                打开编辑器
-              </Button>
-            </CardContent>
-          </Card>
-
-          <Card className="bg-card/90 backdrop-blur-sm hover:bg-card/95 transition-all duration-300 cursor-pointer group" style={{ backgroundColor: 'hsl(var(--card-bg) / 0.9)' }}>
-            <CardHeader className="text-center">
-              <div className="mx-auto bg-primary rounded-full p-4 mb-4 group-hover:scale-110 transition-transform">
-                <Settings className="size-8 text-primary-foreground" />
-              </div>
-              <CardTitle style={{ color: 'hsl(var(--text-primary))' }}>主题设置</CardTitle>
-              <CardDescription style={{ color: 'hsl(var(--text-muted))' }}>
-                配置游戏主题、音乐和音效
-              </CardDescription>
-            </CardHeader>
-            <CardContent>
-              <Button 
-                variant="outline" 
-                className="w-full"
-                onClick={() => onNavigate('settings')}
-              >
-                主题设置
-              </Button>
-            </CardContent>
-          </Card>
-        </div>
-=======
     const [currentUser, setCurrentUser] = useState(getCurrentUser());
 
     // 检查登录状态的通用函数
@@ -241,27 +140,27 @@
                         </CardContent>
                     </Card>
 
-                    <Card className="bg-card/90 backdrop-blur-sm hover:bg-card/95 transition-all duration-300 cursor-pointer group">
-                        <CardHeader className="text-center">
-                            <div className="mx-auto bg-primary rounded-full p-4 mb-4 group-hover:scale-110 transition-transform">
-                                <Settings className="size-8 text-primary-foreground" />
-                            </div>
-                            <CardTitle>设置</CardTitle>
-                            <CardDescription>
-                                配置游戏偏好和选项
-                            </CardDescription>
-                        </CardHeader>
-                        <CardContent>
-                            <Button
-                                variant="outline"
-                                className="w-full"
-                                onClick={() => checkLoginAndNavigate('home')}
-                            >
-                                设置
-                            </Button>
-                        </CardContent>
-                    </Card>
-                </div>
+          <Card className="bg-card/90 backdrop-blur-sm hover:bg-card/95 transition-all duration-300 cursor-pointer group" style={{ backgroundColor: 'hsl(var(--card-bg) / 0.9)' }}>
+            <CardHeader className="text-center">
+              <div className="mx-auto bg-primary rounded-full p-4 mb-4 group-hover:scale-110 transition-transform">
+                <Settings className="size-8 text-primary-foreground" />
+              </div>
+              <CardTitle style={{ color: 'hsl(var(--text-primary))' }}>主题设置</CardTitle>
+              <CardDescription style={{ color: 'hsl(var(--text-muted))' }}>
+                配置游戏主题、音乐和音效
+              </CardDescription>
+            </CardHeader>
+            <CardContent>
+              <Button 
+                variant="outline" 
+                className="w-full"
+                onClick={() => onNavigate('settings')}
+              >
+                主题设置
+              </Button>
+            </CardContent>
+          </Card>
+        </div>
 
                 {/* Game Stats and Login Button */}
                 <div className="mt-12 text-center">
@@ -279,7 +178,6 @@
                             <p className="text-primary-foreground/70">评分</p>
                         </div>
                     </div>
->>>>>>> 8b91050f
 
                     {/* 登录/注册按钮 */}
                     <div className="mt-8">
