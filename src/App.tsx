--- conflicted
+++ resolved
@@ -6,19 +6,13 @@
 import { Editor } from './components/Editor';
 import { GamePage } from './components/GamePage';
 import { AuthForm } from './components/AuthForm';
-<<<<<<< HEAD
 import { SettingsPage } from './components/SettingsPage'; // 引入新页面
 import { SettingsProvider } from './context/SettingsContext'; // 引入 Provider
+import { LevelSelection } from './components/LevelSelection';
 
 
 // 扩展 Page 类型
 export type Page = 'home' | 'difficulty' | 'leaderboard' | 'editorDifficulty' | 'login' | 'game' | 'editor' | 'settings';
-=======
-import { LevelSelection } from './components/LevelSelection';
-
-
-export type Page = 'home' | 'leaderboard' | 'difficulty' | 'editorDifficulty' | 'editor' | 'game' | 'login' | 'levelSelection';
->>>>>>> 52912030
 
 export default function App() {
   const [currentPage, setCurrentPage] = useState<Page>('home');
