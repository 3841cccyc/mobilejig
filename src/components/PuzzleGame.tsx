--- conflicted
+++ resolved
@@ -1,8 +1,6 @@
 import React, { useState, useEffect, useCallback } from 'react';
-import { motion } from 'motion/react';
 import { PuzzlePiece, rotateEdges } from './PuzzlePiece';
 import { Button } from './ui/button';
-import { Badge } from './ui/badge';
 import { Card, CardContent } from './ui/card';
 import { RotateCcw, Undo2, RotateCw, X } from 'lucide-react';
 import { useSettings } from '../context/SettingsContext';
@@ -94,7 +92,6 @@
     onNavigate,
     difficulty
 }: PuzzleGameProps) {
-<<<<<<< HEAD
   const [pieces, setPieces] = useState<GamePiece[]>(() => generatePuzzlePieces(gridSize));
   const [puzzleGrid, setPuzzleGrid] = useState<(GamePiece | null)[][]>(() => 
     Array(gridSize).fill(null).map(() => Array(gridSize).fill(null))
@@ -105,6 +102,7 @@
   const [score, setScore] = useState(0);
   const [moves, setMoves] = useState(0);
   const [startTime, setStartTime] = useState(Date.now());
+  const [showCompletionDialog, setShowCompletionDialog] = useState(false);
   const [moveHistory, setMoveHistory] = useState<MoveHistory[]>([]);
   
   // 使用设置上下文获取音效功能
@@ -126,12 +124,13 @@
     }
   }, [imageUrl, gridSize]);
 
-    // Calculate dynamic sizing
-    const basePieceSize = 120;
-    const scaleFactor = Math.max(0.6, 1 - (gridSize - 3) * 0.15);
-    const pieceSize = Math.floor(basePieceSize * scaleFactor);
-    const gridCellSize = pieceSize; // Add padding for grid cells
-    const puzzleAreaSize = gridSize * gridCellSize;
+  // Calculate dynamic sizing
+  const basePieceSize = 120;
+  const scaleFactor = Math.max(0.6, 1 - (gridSize - 3) * 0.15);
+  const pieceSize = Math.floor(basePieceSize * scaleFactor);
+  const gridCellSize = pieceSize; // Add padding for grid cells
+  const puzzleAreaSize = gridSize * gridCellSize;
+
 
     // Check if two pieces can connect
     const canConnect = useCallback((piece1: GamePiece, piece2: GamePiece, direction: 'top' | 'right' | 'bottom' | 'left'): boolean => {
@@ -142,39 +141,6 @@
             left: 'right'
         };
 
-=======
-
-    const [pieces, setPieces] = useState<GamePiece[]>(() => generatePuzzlePieces(gridSize));
-    const [puzzleGrid, setPuzzleGrid] = useState<(GamePiece | null)[][]>(() =>
-        Array(gridSize).fill(null).map(() => Array(gridSize).fill(null))
-    );
-    const [selectedPiece, setSelectedPiece] = useState<number | null>(null);
-    const [draggedPiece, setDraggedPiece] = useState<number | null>(null);
-    const [gameCompleted, setGameCompleted] = useState(false);
-    const [score, setScore] = useState(0);
-    const [moves, setMoves] = useState(0);
-    const [startTime] = useState(Date.now());
-    const [showCompletionDialog, setShowCompletionDialog] = useState(false);
-    const [moveHistory, setMoveHistory] = useState<MoveHistory[]>([]);
-
-    // Calculate dynamic sizing
-    const basePieceSize = 120;
-    const scaleFactor = Math.max(0.6, 1 - (gridSize - 3) * 0.15);
-    const pieceSize = Math.floor(basePieceSize * scaleFactor);
-    const gridCellSize = pieceSize; // Add padding for grid cells
-    const puzzleAreaSize = gridSize * gridCellSize;
-
-
-    // Check if two pieces can connect
-    const canConnect = useCallback((piece1: GamePiece, piece2: GamePiece, direction: 'top' | 'right' | 'bottom' | 'left'): boolean => {
-        const oppositeDirection = {
-            top: 'bottom',
-            right: 'left',
-            bottom: 'top',
-            left: 'right'
-        };
-
->>>>>>> 80377495
         // Get actual edges after rotation
         const rotationSteps1 = Math.floor(piece1.rotation / 90);
         const rotationSteps2 = Math.floor(piece2.rotation / 90);
@@ -210,7 +176,6 @@
                 return { row, col };
         }
     }
-<<<<<<< HEAD
 
     // Check if piece can be placed at grid position
     const canPlacePiece = useCallback((piece: GamePiece, gridRow: number, gridCol: number): boolean => {
@@ -241,225 +206,6 @@
                 }
             }
         }
-=======
-
-    // Check if piece can be placed at grid position
-    const canPlacePiece = useCallback((piece: GamePiece, gridRow: number, gridCol: number): boolean => {
-        // Check if position matches piece's correct position with current rotation
-        const rotatedPosition = getRotatedPosition(piece.position, piece.rotation, gridSize);
-        if (rotatedPosition.row !== gridRow || rotatedPosition.col !== gridCol) {
-            return false;
-        }
-
-        // Check connections with adjacent pieces
-        const directions = [
-            { row: -1, col: 0, direction: 'top' as const },
-            { row: 0, col: 1, direction: 'right' as const },
-            { row: 1, col: 0, direction: 'bottom' as const },
-            { row: 0, col: -1, direction: 'left' as const }
-        ];
-
-        for (const { row: dRow, col: dCol, direction } of directions) {
-            const adjacentRow = gridRow + dRow;
-            const adjacentCol = gridCol + dCol;
-
-            if (adjacentRow >= 0 && adjacentRow < gridSize &&
-                adjacentCol >= 0 && adjacentCol < gridSize) {
-                const adjacentPiece = puzzleGrid[adjacentRow][adjacentCol];
-
-                if (adjacentPiece && !canConnect(piece, adjacentPiece, direction)) {
-                    return false;
-                }
-            }
-        }
-
-        return true;
-    }, [puzzleGrid, gridSize, canConnect]);
-
-    // Handle piece click (selection)
-    const handlePieceClick = useCallback((pieceId: number) => {
-        setSelectedPiece(selectedPiece === pieceId ? null : pieceId);
-    }, [selectedPiece]);
-
-    // Handle dedicated rotation button - FIXED INSTANT rotation
-    const handleRotateSelected = useCallback(() => {
-        if (selectedPiece === null) return;
-
-        setPieces(prevPieces => {
-            const updatedPieces = prevPieces.map(piece => {
-                if (piece.id === selectedPiece) {
-                    const oldRotation = piece.rotation;
-                    const newRotation = (piece.rotation - 90 + 360) % 360; // Counter-clockwise
-
-                    // Add to history
-                    setMoveHistory(prev => [...prev, {
-                        type: 'rotate',
-                        pieceId: selectedPiece,
-                        oldRotation,
-                        newRotation
-                    }]);
-
-                    return { ...piece, rotation: newRotation };
-                }
-                return piece;
-            });
-
-            return updatedPieces;
-        });
-
-        setMoves(prev => prev + 1);
-    }, [selectedPiece]);
-
-    // Handle piece rotation (from piece component) - FIXED INSTANT rotation
-    const handlePieceRotate = useCallback((pieceId: number) => {
-        setPieces(prevPieces => {
-            const updatedPieces = prevPieces.map(piece => {
-                if (piece.id === pieceId) {
-                    const oldRotation = piece.rotation;
-                    const newRotation = (piece.rotation - 90 + 360) % 360; // Counter-clockwise
-
-                    // Add to history
-                    setMoveHistory(prev => [...prev, {
-                        type: 'rotate',
-                        pieceId,
-                        oldRotation,
-                        newRotation
-                    }]);
-
-                    return { ...piece, rotation: newRotation };
-                }
-                return piece;
-            });
-
-            return updatedPieces;
-        });
-
-        setMoves(prev => prev + 1);
-    }, []);
-
-    // Handle removing selected piece
-    const handleRemoveSelected = useCallback(() => {
-        if (selectedPiece === null) return;
-
-        const piece = pieces.find(p => p.id === selectedPiece);
-        if (!piece || !piece.currentGridPosition) return;
-
-        const gridPos = piece.currentGridPosition;
-
-        // Remove piece from grid
-        const newGrid = puzzleGrid.map(row => [...row]);
-        newGrid[gridPos.row][gridPos.col] = null;
-
-        const newPieces = pieces.map(p =>
-            p.id === selectedPiece
-                ? { ...p, currentGridPosition: undefined }
-                : p
-        );
-
-        setPuzzleGrid(newGrid);
-        setPieces(newPieces);
-
-        // Add to history
-        setMoveHistory(prev => [...prev, {
-            type: 'remove',
-            pieceId: selectedPiece,
-            from: gridPos
-        }]);
-
-        setMoves(prev => prev + 1);
-        setSelectedPiece(null);
-    }, [selectedPiece, pieces, puzzleGrid]);
-
-    // Handle drag start
-    const handlePieceDragStart = useCallback((pieceId: number) => {
-        setDraggedPiece(pieceId);
-        setSelectedPiece(pieceId);
-    }, []);
-
-    // Handle drag end
-    const handlePieceDragEnd = useCallback(() => {
-        setDraggedPiece(null);
-    }, []);
-
-    // Handle drop on grid cell
-    const handleGridCellDrop = useCallback((e: React.DragEvent, gridRow: number, gridCol: number) => {
-        e.preventDefault();
-
-        const pieceId = parseInt(e.dataTransfer.getData('text/plain'));
-        const piece = pieces.find(p => p.id === pieceId);
-
-        if (!piece) return;
-
-        // Check if cell is occupied
-        if (puzzleGrid[gridRow][gridCol]) return;
-
-        // Remove piece from its current position if it was placed
-        const newGrid = puzzleGrid.map(row => [...row]);
-        if (piece.currentGridPosition) {
-            newGrid[piece.currentGridPosition.row][piece.currentGridPosition.col] = null;
-        }
-
-        // Place piece in new position
-        newGrid[gridRow][gridCol] = piece;
-
-        const oldPosition = piece.currentGridPosition;
-        const newPieces = pieces.map(p =>
-            p.id === pieceId
-                ? { ...p, currentGridPosition: { row: gridRow, col: gridCol } }
-                : p
-        );
-
-        setPuzzleGrid(newGrid);
-        setPieces(newPieces);
-        setSelectedPiece(pieceId);
-
-        // Add to history
-        setMoveHistory(prev => [...prev, {
-            type: 'place',
-            pieceId,
-            from: oldPosition ? { row: oldPosition.row, col: oldPosition.col } : undefined,
-            to: { row: gridRow, col: gridCol }
-        }]);
-
-        setMoves(prev => prev + 1);
-
-        // Check for completion (only when pieces are in correct positions)
-        const allCorrectlyPlaced = newPieces.every(p => {
-            if (!p.currentGridPosition) return false;
-            return canPlacePiece(p, p.currentGridPosition.row, p.currentGridPosition.col);
-        });
-
-        if (allCorrectlyPlaced) {
-            const timeElapsed = Math.floor((Date.now() - startTime) / 1000);
-            const calculatedScore = calculateScore(moves + 1, timeElapsed, difficulty);
-            setScore(calculatedScore);
-            setGameCompleted(true);
-            setShowCompletionDialog(true);
-            onComplete?.(calculatedScore, moves + 1, timeElapsed);
-        }
-    }, [pieces, puzzleGrid, canPlacePiece, moves, startTime, difficulty, onComplete]);
-
-    // Handle drag over grid cell
-    const handleGridCellDragOver = useCallback((e: React.DragEvent) => {
-        e.preventDefault();
-        e.dataTransfer.dropEffect = 'move';
-    }, []);
-
-<<<<<<< HEAD
-    // Handle grid cell click (select or remove piece)
-    const handleGridCellClick = useCallback((gridRow: number, gridCol: number) => {
-        const piece = puzzleGrid[gridRow][gridCol];
-        if (piece) {
-            // Select the piece
-            setSelectedPiece(piece.id);
-=======
-  // Handle removing selected piece
-  const handleRemoveSelected = useCallback(() => {
-    if (selectedPiece === null) return;
-    
-    const piece = pieces.find(p => p.id === selectedPiece);
-    if (!piece || !piece.currentGridPosition) return;
->>>>>>> 80377495
 
         return true;
     }, [puzzleGrid, gridSize, canConnect]);
@@ -622,15 +368,15 @@
             return canPlacePiece(p, p.currentGridPosition.row, p.currentGridPosition.col);
         });
 
-    if (allCorrectlyPlaced) {
-      const timeElapsed = Math.floor((Date.now() - startTime) / 1000);
-      const calculatedScore = calculateScore(moves + 1, timeElapsed, difficulty);
-      setScore(calculatedScore);
-      setGameCompleted(true);
-      onComplete?.(calculatedScore, moves + 1, timeElapsed);
-    }
-<<<<<<< HEAD
-  }, [pieces, puzzleGrid, canPlacePiece, moves, startTime, difficulty, onComplete, playSfx]);
+        if (allCorrectlyPlaced) {
+            const timeElapsed = Math.floor((Date.now() - startTime) / 1000);
+            const calculatedScore = calculateScore(moves + 1, timeElapsed, difficulty);
+            setScore(calculatedScore);
+            setGameCompleted(true);
+            setShowCompletionDialog(true);
+            onComplete?.(calculatedScore, moves + 1, timeElapsed);
+        }
+    }, [pieces, puzzleGrid, canPlacePiece, moves, startTime, difficulty, onComplete, playSfx]);
 
     // Handle drag over grid cell
     const handleGridCellDragOver = useCallback((e: React.DragEvent) => {
@@ -716,142 +462,25 @@
 
         return Math.floor((baseScore + timeBonus + moveBonus) * difficultyMultiplier);
     }
-=======
-  }, [pieces, puzzleGrid, canPlacePiece, moves, startTime, difficulty, onComplete]);
-
-  // Handle drag over grid cell
-  const handleGridCellDragOver = useCallback((e: React.DragEvent) => {
-    e.preventDefault();
-    e.dataTransfer.dropEffect = 'move';
-  }, []);
-
-  // Handle grid cell click (select or remove piece)
-  const handleGridCellClick = useCallback((gridRow: number, gridCol: number) => {
-    const piece = puzzleGrid[gridRow][gridCol];
-    if (piece) {
-      // Select the piece
-      setSelectedPiece(piece.id);
-    }
-  }, [puzzleGrid]);
-
-  // Handle undo - FIXED to work with rotation properly
-  const handleUndo = useCallback(() => {
-    if (moveHistory.length === 0) return;
-
-    const lastMove = moveHistory[moveHistory.length - 1];
-    
-    if (lastMove.type === 'place') {
-      // Undo placement
-      const newGrid = puzzleGrid.map(row => [...row]);
-      const newPieces = [...pieces];
-      
-      if (lastMove.to) {
-        newGrid[lastMove.to.row][lastMove.to.col] = null;
-      }
-      
-      const pieceIndex = newPieces.findIndex(p => p.id === lastMove.pieceId);
-      if (pieceIndex !== -1) {
-        newPieces[pieceIndex] = {
-          ...newPieces[pieceIndex],
-          currentGridPosition: lastMove.from
-        };
-        
-        if (lastMove.from) {
-          newGrid[lastMove.from.row][lastMove.from.col] = newPieces[pieceIndex];
->>>>>>> 8b91050fa05de77ec28460c27ab6e576cbdeaaab
-        }
-    }, [puzzleGrid]);
-
-    // Handle undo - FIXED to work with rotation properly
-    const handleUndo = useCallback(() => {
-        if (moveHistory.length === 0) return;
-
-        const lastMove = moveHistory[moveHistory.length - 1];
-
-        if (lastMove.type === 'place') {
-            // Undo placement
-            const newGrid = puzzleGrid.map(row => [...row]);
-            const newPieces = [...pieces];
-
-            if (lastMove.to) {
-                newGrid[lastMove.to.row][lastMove.to.col] = null;
-            }
-
-            const pieceIndex = newPieces.findIndex(p => p.id === lastMove.pieceId);
-            if (pieceIndex !== -1) {
-                newPieces[pieceIndex] = {
-                    ...newPieces[pieceIndex],
-                    currentGridPosition: lastMove.from
-                };
-
-                if (lastMove.from) {
-                    newGrid[lastMove.from.row][lastMove.from.col] = newPieces[pieceIndex];
-                }
-            }
-
-            setPuzzleGrid(newGrid);
-            setPieces(newPieces);
-        } else if (lastMove.type === 'remove') {
-            // Undo removal
-            const newGrid = puzzleGrid.map(row => [...row]);
-            const newPieces = [...pieces];
-
-            const pieceIndex = newPieces.findIndex(p => p.id === lastMove.pieceId);
-            if (pieceIndex !== -1 && lastMove.from) {
-                newPieces[pieceIndex] = {
-                    ...newPieces[pieceIndex],
-                    currentGridPosition: lastMove.from
-                };
-                newGrid[lastMove.from.row][lastMove.from.col] = newPieces[pieceIndex];
-            }
-
-            setPuzzleGrid(newGrid);
-            setPieces(newPieces);
-        } else if (lastMove.type === 'rotate') {
-            // Undo rotation - FIXED to work instantly
-            setPieces(prevPieces =>
-                prevPieces.map(piece =>
-                    piece.id === lastMove.pieceId && lastMove.oldRotation !== undefined
-                        ? { ...piece, rotation: lastMove.oldRotation }
-                        : piece
-                )
-            );
-        }
-
-        setMoveHistory(prev => prev.slice(0, -1));
-        setMoves(prev => prev + 1);
-    }, [moveHistory, puzzleGrid, pieces]);
-
-    // Calculate score based on performance
-    function calculateScore(moves: number, timeElapsed: number, difficulty: 'easy' | 'medium' | 'hard'): number {
-        const baseScore = 1000;
-        const difficultyMultiplier = { easy: 1, medium: 1.5, hard: 2 }[difficulty];
-        const timeBonus = Math.max(0, 300 - timeElapsed);
-        const moveBonus = Math.max(0, (gridSize * gridSize * 2 - moves) * 10);
-
-        return Math.floor((baseScore + timeBonus + moveBonus) * difficultyMultiplier);
-    }
-
-    // Reset game
-    const handleReset = useCallback(() => {
-        const newPieces = generatePuzzlePieces(gridSize);
-        setPieces(newPieces);
-        setPuzzleGrid(Array(gridSize).fill(null).map(() => Array(gridSize).fill(null)));
-        setSelectedPiece(null);
-        setDraggedPiece(null);
-        setGameCompleted(false);
-        setScore(0);
-        setMoves(0);
-        setMoveHistory([]);
-        setShowCompletionDialog(false);
-    }, [gridSize]);
+
+  // Reset game
+  const handleReset = useCallback(() => {
+    const newPieces = generatePuzzlePieces(gridSize);
+    setPieces(newPieces);
+    setPuzzleGrid(Array(gridSize).fill(null).map(() => Array(gridSize).fill(null)));
+    setSelectedPiece(null);
+    setDraggedPiece(null);
+    setGameCompleted(false);
+    setScore(0);
+    setMoves(0);
+    setMoveHistory([]);
+    setStartTime(Date.now()); // Reset start time
+  }, [gridSize]);
 
     // Get pieces not placed on grid
     const unplacedPieces = pieces.filter(piece => !piece.currentGridPosition);
     const selectedPieceData = selectedPiece !== null ? pieces.find(p => p.id === selectedPiece) : null;
->>>>>>> 80377495
-
-<<<<<<< HEAD
+
     return (
         <div className="flex flex-1 min-h-0">
             {/* Central Puzzle Area - Enlarged */}
@@ -874,52 +503,7 @@
                                 const piece = puzzleGrid[row][col];
                                 const isCorrectPlacement = piece ? canPlacePiece(piece, row, col) : false;
                                 const isSelected = piece && selectedPiece === piece.id;
-=======
-  // Reset game
-  const handleReset = useCallback(() => {
-    const newPieces = generatePuzzlePieces(gridSize);
-    setPieces(newPieces);
-    setPuzzleGrid(Array(gridSize).fill(null).map(() => Array(gridSize).fill(null)));
-    setSelectedPiece(null);
-    setDraggedPiece(null);
-    setGameCompleted(false);
-    setScore(0);
-    setMoves(0);
-    setMoveHistory([]);
-    setStartTime(Date.now()); // Reset start time
-  }, [gridSize]);
->>>>>>> 8b91050fa05de77ec28460c27ab6e576cbdeaaab
-
-<<<<<<< HEAD
-    // Get pieces not placed on grid
-    const unplacedPieces = pieces.filter(piece => !piece.currentGridPosition);
-    const selectedPieceData = selectedPiece !== null ? pieces.find(p => p.id === selectedPiece) : null;
-
-    return (
-        <div className="flex flex-1 min-h-0">
-            {/* Central Puzzle Area - Enlarged */}
-            <div className="flex-1 flex items-center justify-center p-6">
-                <div className="relative">
-                    {/* Puzzle Grid */}
-                    <div className="bg-card/95 backdrop-blur-sm rounded-lg p-6 shadow-xl">
-                        <div
-                            className={`grid gap-0 ${gridSize === 3 ? 'grid-cols-3' :
-                                    gridSize === 4 ? 'grid-cols-4' : 'grid-cols-5'
-                                }`}
-                            style={{
-                                width: `${puzzleAreaSize}px`,
-                                height: `${puzzleAreaSize}px`
-                            }}
-                        >
-                            {Array.from({ length: gridSize * gridSize }).map((_, index) => {
-                                const row = Math.floor(index / gridSize);
-                                const col = index % gridSize;
-                                const piece = puzzleGrid[row][col];
-                                const isCorrectPlacement = piece ? canPlacePiece(piece, row, col) : false;
-                                const isSelected = piece && selectedPiece === piece.id;
-
-=======
->>>>>>> 80377495
+
                                 return (
                                     <div
                                         key={index}
@@ -983,8 +567,6 @@
                             重置
                         </Button>
                     </div>
-<<<<<<< HEAD
-=======
                 </div>
             </div>
 
@@ -1091,311 +673,6 @@
                     </CardContent>
                 </Card>
             </div>
-
-            {/* Completion Dialog */}
-            <AnimatePresence>
-                {showCompletionDialog && (
-                    <Dialog open={showCompletionDialog} onOpenChange={setShowCompletionDialog}>
-                        <DialogContent className="sm:max-w-md">
-                            <motion.div
-                                initial={{ scale: 0.8, opacity: 0 }}
-                                animate={{ scale: 1, opacity: 1 }}
-                                exit={{ scale: 0.8, opacity: 0 }}
-                                transition={{ duration: 0.3 }}
-                            >
-                                <DialogHeader>
-                                    <DialogTitle className="flex items-center gap-2 text-2xl">
-                                        <motion.div
-                                            animate={{
-                                                rotate: [0, 360],
-                                                scale: [1, 1.2, 1]
-                                            }}
-                                            transition={{
-                                                duration: 2,
-                                                repeat: Infinity,
-                                                ease: "easeInOut"
-                                            }}
-                                        >
-                                            <Trophy className="size-8 text-yellow-500" />
-                                        </motion.div>
-                                        🎉 拼图完成！
-                                    </DialogTitle>
-                                </DialogHeader>
-
-                                <div className="space-y-6 text-center">
-                                    {/* Animated sparkles */}
-                                    <div className="relative">
-                                        {[...Array(6)].map((_, i) => (
-                                            <motion.div
-                                                key={i}
-                                                className="absolute"
-                                                style={{
-                                                    left: `${20 + i * 15}%`,
-                                                    top: `${10 + (i % 2) * 20}%`
-                                                }}
-                                                animate={{
-                                                    scale: [0, 1, 0],
-                                                    rotate: [0, 180, 360],
-                                                    opacity: [0, 1, 0]
-                                                }}
-                                                transition={{
-                                                    duration: 2,
-                                                    repeat: Infinity,
-                                                    delay: i * 0.2,
-                                                    ease: "easeInOut"
-                                                }}
-                                            >
-                                                <Sparkles className="size-4 text-yellow-400" />
-                                            </motion.div>
-                                        ))}
-
-                                        <div className="py-8">
-                                            <motion.div
-                                                initial={{ scale: 0 }}
-                                                animate={{ scale: 1 }}
-                                                transition={{ delay: 0.5, duration: 0.5, type: "spring" }}
-                                                className="text-4xl font-mono text-primary"
-                                            >
-                                                {score.toLocaleString()}
-                                            </motion.div>
-                                            <p className="text-sm text-muted-foreground">最终分数</p>
-                                            <div className="flex justify-center gap-4 mt-4 text-xs">
-                                                <Badge variant="outline">
-                                                    {moves} 步完成
-                                                </Badge>
-                                                <Badge variant="outline">
-                                                    {Math.floor((Date.now() - startTime) / 1000)} 秒
-                                                </Badge>
-                                            </div>
-                                        </div>
-                                    </div>
-
-                                    <div className="space-y-3">
-                                        <div className="flex gap-2">
-                                            <Button
-                                                onClick={handleReset}
-                                                className="flex-1 bg-primary hover:bg-primary/90"
-                                            >
-                                                再玩一次
-                                            </Button>
-                                            <Button
-                                                onClick={() => onNavigate?.('difficulty')}
-                                                variant="outline"
-                                                className="flex-1"
-                                            >
-                                                更改难度
-                                            </Button>
-                                        </div>
-                                        <Button
-                                            onClick={() => onNavigate?.('home')}
-                                            variant="ghost"
-                                            className="w-full"
-                                        >
-                                            <Home className="size-4 mr-2" />
-                                            返回主页
-                                        </Button>
-                                    </div>
-                                </div>
-                            </motion.div>
-                        </DialogContent>
-                    </Dialog>
-                )}
-            </AnimatePresence>
-        </div>
-<<<<<<< HEAD
-    );
-}
-=======
-      </div>
-
-      {/* Right Side Panel - Enlarged */}
-      <div className="w-[480px] p-4 bg-card/95 backdrop-blur-sm border-l border-border space-y-4 min-h-0 flex flex-col">
-        {/* Selected Piece Controls */}
-        {selectedPieceData && (
-          <Card className="flex-shrink-0">
-            <CardContent className="p-4">
-              <h3 className="font-medium mb-3">选中拼图块 #{selectedPieceData.id + 1}</h3>
-              <div className="flex flex-col gap-2">
-                <Button
-                  onClick={handleRotateSelected}
-                  variant="outline"
-                  className="w-full justify-start"
-                >
-                  <RotateCw className="size-4 mr-2" />
-                  逆时针旋转 90°
-                </Button>
-                {selectedPieceData.currentGridPosition && (
-                  <Button
-                    onClick={handleRemoveSelected}
-                    variant="outline"
-                    className="w-full justify-start text-destructive hover:text-destructive"
-                  >
-                    <X className="size-4 mr-2" />
-                    移除拼图块
-                  </Button>
-                )}
-              </div>
-              <div className="mt-3 text-xs text-muted-foreground">
-                <p>状态: {selectedPieceData.currentGridPosition ? '已放置' : '未放置'}</p>
-                <p>旋转: {selectedPieceData.rotation}°</p>
-                {selectedPieceData.currentGridPosition && (
-                  <p>位置: ({selectedPieceData.currentGridPosition.row + 1}, {selectedPieceData.currentGridPosition.col + 1})</p>
-                )}
-              </div>
-            </CardContent>
-          </Card>
-        )}
-
-        {/* Piece Storage */}
-        <Card className="flex-1 min-h-0">
-          <CardContent className="p-4 h-full flex flex-col">
-            <h3 className="font-medium mb-4 flex-shrink-0">拼图块存储 (剩余 {unplacedPieces.length} 块)</h3>
-            <div 
-              className="grid gap-0 overflow-y-auto flex-1"
-              style={{ 
-                gridTemplateColumns: `repeat(${Math.min(5, Math.ceil(Math.sqrt(unplacedPieces.length)))}, 1fr)`,
-                gridAutoRows: 'min-content'
-              }}
-            >
-              {unplacedPieces.map((piece) => (
-                <div
-                  key={piece.id}
-                  className="relative flex items-center justify-center"
-                  style={{ 
-                    aspectRatio: '1',
-                    minHeight: `${Math.max(60, pieceSize * 0.8)}px`,
-                    overflow: 'visible'
-                  }}
-                >
-                  <PuzzlePiece
-                    id={piece.id}
-                    position={piece.position}
-                    gridSize={gridSize}
-                    rotation={piece.rotation}
-                    imageUrl={imageUrl}
-                    isPlaced={false}
-                    onPieceClick={handlePieceClick}
-                    onPieceRotate={handlePieceRotate}
-                    onPieceDragStart={handlePieceDragStart}
-                    onPieceDragEnd={handlePieceDragEnd}
-                    edges={piece.originalEdges}
-                    isSelected={selectedPiece === piece.id}
-                    isDragging={draggedPiece === piece.id}
-                  />
->>>>>>> 80377495
-                </div>
-            </div>
-
-<<<<<<< HEAD
-            {/* Right Side Panel - Enlarged */}
-            <div className="w-[480px] p-4 bg-card/95 backdrop-blur-sm border-l border-border space-y-4 min-h-0 flex flex-col">
-                {/* Selected Piece Controls */}
-                {selectedPieceData && (
-                    <Card className="flex-shrink-0">
-                        <CardContent className="p-4">
-                            <h3 className="font-medium mb-3">选中拼图块 #{selectedPieceData.id + 1}</h3>
-                            <div className="flex flex-col gap-2">
-                                <Button
-                                    onClick={handleRotateSelected}
-                                    variant="outline"
-                                    className="w-full justify-start"
-                                >
-                                    <RotateCw className="size-4 mr-2" />
-                                    逆时针旋转 90°
-                                </Button>
-                                {selectedPieceData.currentGridPosition && (
-                                    <Button
-                                        onClick={handleRemoveSelected}
-                                        variant="outline"
-                                        className="w-full justify-start text-destructive hover:text-destructive"
-                                    >
-                                        <X className="size-4 mr-2" />
-                                        移除拼图块
-                                    </Button>
-                                )}
-                            </div>
-                            <div className="mt-3 text-xs text-muted-foreground">
-                                <p>状态: {selectedPieceData.currentGridPosition ? '已放置' : '未放置'}</p>
-                                <p>旋转: {selectedPieceData.rotation}°</p>
-                                {selectedPieceData.currentGridPosition && (
-                                    <p>位置: ({selectedPieceData.currentGridPosition.row + 1}, {selectedPieceData.currentGridPosition.col + 1})</p>
-                                )}
-                            </div>
-                        </CardContent>
-                    </Card>
-                )}
-
-                {/* Piece Storage */}
-                <Card className="flex-1 min-h-0">
-                    <CardContent className="p-4 h-full flex flex-col">
-                        <h3 className="font-medium mb-4 flex-shrink-0">拼图块存储 (剩余 {unplacedPieces.length} 块)</h3>
-                        <div
-                            className="grid gap-0 overflow-y-auto flex-1"
-                            style={{
-                                gridTemplateColumns: `repeat(${Math.min(5, Math.ceil(Math.sqrt(unplacedPieces.length)))}, 1fr)`,
-                                gridAutoRows: 'min-content'
-                            }}
-                        >
-                            {unplacedPieces.map((piece) => (
-                                <div
-                                    key={piece.id}
-                                    className="relative flex items-center justify-center"
-                                    style={{
-                                        aspectRatio: '1',
-                                        minHeight: `${Math.max(60, pieceSize * 0.8)}px`,
-                                        overflow: 'visible'
-                                    }}
-                                >
-                                    <PuzzlePiece
-                                        id={piece.id}
-                                        position={piece.position}
-                                        gridSize={gridSize}
-                                        rotation={piece.rotation}
-                                        imageUrl={imageUrl}
-                                        isPlaced={false}
-                                        onPieceClick={handlePieceClick}
-                                        onPieceRotate={handlePieceRotate}
-                                        onPieceDragStart={handlePieceDragStart}
-                                        onPieceDragEnd={handlePieceDragEnd}
-                                        edges={piece.originalEdges}
-                                        isSelected={selectedPiece === piece.id}
-                                        isDragging={draggedPiece === piece.id}
-                                        cellSize={gridCellSize}   // <-- 新增
-                                    />
-                                </div>
-                            ))}
-                        </div>
-
-                        {unplacedPieces.length === 0 && (
-                            <div className="text-center text-muted-foreground py-8 flex-shrink-0">
-                                <p>所有拼图块已放置！</p>
-                                <p className="text-xs mt-2">正确完成拼图即可获胜</p>
-                            </div>
-                        )}
-                    </CardContent>
-                </Card>
-
-                {/* Instructions */}
-                <Card className="flex-shrink-0">
-                    <CardContent className="p-4">
-                        <h3 className="font-medium mb-2">操作说明</h3>
-                        <div className="text-xs text-muted-foreground space-y-1">
-                            <p>💡 点击选择拼图块</p>
-                            <p>💡 拖拽拼图块到任意位置</p>
-                            <p>💡 使用专用按钮瞬间旋转拼图块</p>
-                            <p>💡 绿色边框表示正确放置</p>
-                            <p>💡 红色边框表示位置错误</p>
-                            <p>💡 蓝色边框表示已选中</p>
-                        </div>
-                    </CardContent>
-                </Card>
-            </div>
         </div>
     );
-}
-=======
-    </div>
-  );
-}
->>>>>>> 8b91050fa05de77ec28460c27ab6e576cbdeaaab
->>>>>>> 80377495
+}