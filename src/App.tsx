--- conflicted
+++ resolved
@@ -20,13 +20,8 @@
   const [selectedLevel, setSelectedLevel] = useState<number>(1);
   const [editorDifficulty, setEditorDifficulty] = useState<'easy' | 'medium' | 'hard'>('easy');
 
-<<<<<<< HEAD
-  const handleNavigate = (page: Page) => {
-    setCurrentPage(page);
-=======
   const handleNextLevel = () => {
     setSelectedLevel(prev => prev + 1);
->>>>>>> 8b91050f
   };
 
   const renderPage = () => {
